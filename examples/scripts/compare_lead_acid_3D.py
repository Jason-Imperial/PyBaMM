#
# Compare lead-acid battery models
#
import argparse
import numpy as np
import pybamm

parser = argparse.ArgumentParser()
parser.add_argument(
    "--debug", action="store_true", help="Set logging level to 'DEBUG'."
)
args = parser.parse_args()
if args.debug:
    pybamm.set_logging_level("DEBUG")
else:
    pybamm.set_logging_level("INFO")

# load models
models = [
    # pybamm.lead_acid.LOQS(
    #     {"current collector": "potential pair", "dimensionality": 2}, name="2+1D LOQS"
    # ),
    pybamm.lead_acid.Full(
        {"current collector": "potential pair", "dimensionality": 1}, name="1+1D Full"
    ),
    # pybamm.lead_acid.Full(
    #     {"dimensionality": 1}, name="1+1D uniform Full"
    # ),
    pybamm.lead_acid.CompositeExtended(
        {
            # "surface form": "algebraic",
            "current collector": "potential pair",
            "dimensionality": 1,
        },
        name="1+1D composite",
    ),
    pybamm.lead_acid.CompositeExtended(
        {
            "current collector": "potential pair quite conductive averaged",
            "dimensionality": 1,
        },
        name="1+1D composite averaged",
    ),
    # pybamm.lead_acid.FOQS(
    #     {"current collector": "potential pair", "dimensionality": 1}, name="1+1D FOQS"
    # ),
    # # pybamm.lead_acid.Composite({"dimensionality": 1}, name="composite"),
    pybamm.lead_acid.LOQS(
        {"current collector": "potential pair", "dimensionality": 1}, name="1+1D LOQS"
    ),
    # pybamm.lead_acid.LOQS({"dimensionality": 1}, name="LOQS"),
]

# load parameter values and process models and geometry
param = models[0].default_parameter_values
param.update(
    {
        "Typical current [A]": 170,
        "Initial State of Charge": 1,
        "Positive electrode conductivity [S.m-1]": 8000,
    }
)

# process models
for model in models:
    param.process_model(model)
    geometry = model.default_geometry
    param.process_geometry(geometry)
    var = pybamm.standard_spatial_vars
<<<<<<< HEAD
    var_pts = {var.x_n: 50, var.x_s: 50, var.x_p: 50, var.y: 10, var.z: 20}
=======
    var_pts = {
        var.x_n: 10,
        var.x_s: 10,
        var.x_p: 10,
        var.r_n: 10,
        var.r_p: 10,
        var.y: 10,
        var.z: 10,
    }
>>>>>>> f1d0dc2c
    mesh = pybamm.Mesh(geometry, model.default_submesh_types, var_pts)
    disc = pybamm.Discretisation(mesh, model.default_spatial_methods)
    disc.process_model(model)

# solve model
solutions = [None] * len(models)
t_eval = np.linspace(0, 1, 1000)
for i, model in enumerate(models):
    solution = model.default_solver.solve(model, t_eval)
    solutions[i] = solution
    pybamm.post_process_variables(model.variables, solution.t, solution.y, mesh=mesh)

# plot

output_variables = [
    # "Local current collector potential difference [V]",
    # "Negative current collector potential [V]",
    # "Positive current collector potential [V]",
    # "X-averaged electrolyte concentration",
    # # "Leading-order current collector current density",
    # "Average open circuit voltage [V]",
    # "Average concentration overpotential [V]",
    # "Average electrolyte ohmic losses [V]",
    # "Average reaction overpotential [V]",
    # "Battery current collector overpotential [V]",
    # "Current collector current density",
    "Terminal voltage [V]"
]
plot = pybamm.QuickPlot(models, mesh, solutions, output_variables)
plot.dynamic_plot()<|MERGE_RESOLUTION|>--- conflicted
+++ resolved
@@ -67,9 +67,6 @@
     geometry = model.default_geometry
     param.process_geometry(geometry)
     var = pybamm.standard_spatial_vars
-<<<<<<< HEAD
-    var_pts = {var.x_n: 50, var.x_s: 50, var.x_p: 50, var.y: 10, var.z: 20}
-=======
     var_pts = {
         var.x_n: 10,
         var.x_s: 10,
@@ -79,7 +76,6 @@
         var.y: 10,
         var.z: 10,
     }
->>>>>>> f1d0dc2c
     mesh = pybamm.Mesh(geometry, model.default_submesh_types, var_pts)
     disc = pybamm.Discretisation(mesh, model.default_spatial_methods)
     disc.process_model(model)
@@ -90,7 +86,6 @@
 for i, model in enumerate(models):
     solution = model.default_solver.solve(model, t_eval)
     solutions[i] = solution
-    pybamm.post_process_variables(model.variables, solution.t, solution.y, mesh=mesh)
 
 # plot
 
