--- conflicted
+++ resolved
@@ -14,36 +14,17 @@
     # pybamm.lithium_ion.SPM(options),
     # pybamm.lithium_ion.SPMe(options),
     # pybamm.lithium_ion.BasicDFNComposite(),
-    pybamm.lithium_ion.DFN({"particle size": "distribution"}),
+    pybamm.lithium_ion.DFN(options),
     # pybamm.lithium_ion.NewmanTobias(),
 ]
-parameter_values = pybamm.ParameterValues("Chen2020")
-
 param = pybamm.ParameterValues("Chen2020_composite")
 
 # create and run simulations
 sims = []
 for model in models:
-<<<<<<< HEAD
     sim = pybamm.Simulation(model, parameter_values=param)
-=======
-    sim = pybamm.Simulation(model, parameter_values=parameter_values)
->>>>>>> 591a9ed4
     sim.solve([0, 3600])
     sims.append(sim)
 
 # plot
-<<<<<<< HEAD
-pybamm.dynamic_plot(sims, ["Terminal voltage [V]"])
-=======
-pybamm.dynamic_plot(
-    sims,
-    [
-        "Terminal voltage [V]",
-        "X-averaged negative electrode active material volume fraction",
-        "Average negative particle concentration",
-        "X-averaged negative electrode interfacial current density",
-        "Current [A]",
-    ],
-)
->>>>>>> 591a9ed4
+pybamm.dynamic_plot(sims, ["Terminal voltage [V]"])