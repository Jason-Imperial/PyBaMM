--- conflicted
+++ resolved
@@ -28,16 +28,11 @@
 disc.process_model(model)
 
 # solve model
-<<<<<<< HEAD
-t_eval = np.linspace(0, 0.2, 100)z
-solution = model.default_solver.solve(model, t_eval)
-=======
 t_eval = np.linspace(0, 0.2, 100)
 solver = model.default_solver
 solver.rtol = 1e-3
 solver.atol = 1e-6
 solution = solver.solve(model, t_eval)
->>>>>>> 1028e784
 
 # plot
 plot = pybamm.QuickPlot(model, mesh, solution)
