--- conflicted
+++ resolved
@@ -17,11 +17,7 @@
     def test_all_defined(self):
         parameters = pybamm.standard_parameters_lead_acid
         parameter_values = pybamm.lead_acid.BaseModel().default_parameter_values
-<<<<<<< HEAD
-        output_file = "results/2019_09_sulzer_thesis/parameters.txt"
-=======
         output_file = "lead_acid_parameters.txt"
->>>>>>> 61561b0e
         pybamm.print_parameters(parameters, parameter_values, output_file)
         # test print_parameters with dict and without C-rate
         del parameter_values["Cell capacity [A.h]"]
