#
# Tests for the Base Parameter Values class
#

import os
import tempfile
import unittest

import numpy as np
import pandas as pd
import copy

import pybamm
import tests.shared as shared


class TestParameterValues(unittest.TestCase):
    def test_find_parameter(self):
        f = tempfile.NamedTemporaryFile()
        pybamm.PARAMETER_PATH.append(tempfile.gettempdir())

        tempfile_name = os.path.basename(f.name)
        self.assertEqual(pybamm.ParameterValues.find_parameter(tempfile_name), f.name)

    def test_read_parameters_csv(self):
        data = pybamm.ParameterValues({}).read_parameters_csv(
            os.path.join(
                pybamm.root_dir(),
                "pybamm",
                "input",
                "parameters",
                "lithium-ion",
                "positive_electrodes",
                "lico2_Marquis2019",
                "parameters.csv",
            )
        )
        self.assertEqual(data["Positive electrode porosity"], "0.3")

    def test_init(self):
        # from dict
        param = pybamm.ParameterValues({"a": 1})
        self.assertEqual(param["a"], 1)
        self.assertEqual(list(param.keys())[0], "a")
        self.assertEqual(list(param.values())[0], 1)
        self.assertEqual(list(param.items())[0], ("a", 1))

        # from file
        param = pybamm.ParameterValues(
            "lithium-ion/positive_electrodes/lico2_Marquis2019/" + "parameters.csv"
        )
        self.assertEqual(param["Positive electrode porosity"], 0.3)

        # values vs chemistry
        with self.assertRaisesRegex(
            ValueError, "values and chemistry cannot both be None"
        ):
            pybamm.ParameterValues()
        with self.assertRaisesRegex(
            ValueError, "Only one of values and chemistry can be provided."
        ):
            pybamm.ParameterValues(values=1, chemistry={})

    def test_repr(self):
        param = pybamm.ParameterValues({"a": 1})
        self.assertEqual(repr(param), "{'a': 1}")
        self.assertEqual(param._ipython_key_completions_(), ["a"])

    def test_update_from_chemistry(self):
        # incomplete chemistry
        with self.assertRaisesRegex(KeyError, "must provide 'cell' parameters"):
            pybamm.ParameterValues(chemistry={"chemistry": "lithium-ion"})

    def test_update(self):
        param = pybamm.ParameterValues({"a": 1})
        self.assertEqual(param["a"], 1)
        # no conflict
        param.update({"a": 2})
        self.assertEqual(param["a"], 2)
        param.update({"a": 2}, check_conflict=True)
        self.assertEqual(param["a"], 2)
        # with conflict
        param.update({"a": 3})
        # via __setitem__
        param["a"] = 2
        self.assertEqual(param["a"], 2)
        with self.assertRaisesRegex(
            ValueError, "parameter 'a' already defined with value '2'"
        ):
            param.update({"a": 4}, check_conflict=True)
        # with parameter not existing yet
        with self.assertRaisesRegex(KeyError, "Cannot update parameter"):
            param.update({"b": 1})

    def test_check_parameter_values(self):
        # Can't provide a current density of 0, as this will cause a ZeroDivision error
        with self.assertRaisesRegex(ValueError, "Typical current"):
            pybamm.ParameterValues({"Typical current [A]": 0})
        with self.assertRaisesRegex(
            ValueError, "The 'C-rate' parameter has been deprecated"
        ):
            pybamm.ParameterValues({"C-rate": 0})
        with self.assertRaisesRegex(ValueError, "surface area density"):
            pybamm.ParameterValues({"Negative surface area density": 1})
        with self.assertRaisesRegex(ValueError, "reaction rate"):
            pybamm.ParameterValues({"Negative reaction rate": 1})
        with self.assertRaisesRegex(ValueError, "particle distribution"):
            pybamm.ParameterValues({"Negative particle distribution in x": 1})
        with self.assertRaisesRegex(ValueError, "surface area to volume ratio"):
            pybamm.ParameterValues(
                {"Negative electrode surface area to volume ratio distribution in x": 1}
            )

    def test_process_symbol(self):
        parameter_values = pybamm.ParameterValues({"a": 4, "b": 2, "c": 3})
        # process parameter
        a = pybamm.Parameter("a")
        processed_a = parameter_values.process_symbol(a)
        self.assertIsInstance(processed_a, pybamm.Scalar)
        self.assertEqual(processed_a.value, 4)

        # process binary operation
        var = pybamm.Variable("var")
        add = a + var
        processed_add = parameter_values.process_symbol(add)
        self.assertIsInstance(processed_add, pybamm.Addition)
        self.assertIsInstance(processed_add.children[0], pybamm.Scalar)
        self.assertIsInstance(processed_add.children[1], pybamm.Variable)
        self.assertEqual(processed_add.children[0].value, 4)

        b = pybamm.Parameter("b")
        add = a + b
        processed_add = parameter_values.process_symbol(add)
        self.assertIsInstance(processed_add, pybamm.Scalar)
        self.assertEqual(processed_add.value, 6)

        scal = pybamm.Scalar(34)
        mul = a * scal
        processed_mul = parameter_values.process_symbol(mul)
        self.assertIsInstance(processed_mul, pybamm.Scalar)
        self.assertEqual(processed_mul.value, 136)

        # process integral
        aa = pybamm.Parameter("a", domain=["negative electrode"])
        x = pybamm.SpatialVariable("x", domain=["negative electrode"])
        integ = pybamm.Integral(aa, x)
        processed_integ = parameter_values.process_symbol(integ)
        self.assertIsInstance(processed_integ, pybamm.Integral)
        self.assertIsInstance(processed_integ.children[0], pybamm.Scalar)
        self.assertEqual(processed_integ.children[0].value, 4)
        self.assertEqual(processed_integ.integration_variable[0].id, x.id)

        # process unary operation
        v = pybamm.Variable("v", domain="test")
        grad = pybamm.Gradient(v)
        processed_grad = parameter_values.process_symbol(grad)
        self.assertIsInstance(processed_grad, pybamm.Gradient)
        self.assertIsInstance(processed_grad.children[0], pybamm.Variable)

        # process delta function
        aa = pybamm.Parameter("a")
        delta_aa = pybamm.DeltaFunction(aa, "left", "some domain")
        processed_delta_aa = parameter_values.process_symbol(delta_aa)
        self.assertIsInstance(processed_delta_aa, pybamm.DeltaFunction)
        self.assertEqual(processed_delta_aa.side, "left")
        processed_a = processed_delta_aa.children[0]
        self.assertIsInstance(processed_a, pybamm.Scalar)
        self.assertEqual(processed_a.value, 4)

        # process boundary operator (test for BoundaryValue)
        aa = pybamm.Parameter("a", domain=["negative electrode"])
        x = pybamm.SpatialVariable("x", domain=["negative electrode"])
        boundary_op = pybamm.BoundaryValue(aa * x, "left")
        processed_boundary_op = parameter_values.process_symbol(boundary_op)
        self.assertIsInstance(processed_boundary_op, pybamm.BoundaryOperator)
        processed_a = processed_boundary_op.children[0].children[0]
        processed_x = processed_boundary_op.children[0].children[1]
        self.assertIsInstance(processed_a, pybamm.Scalar)
        self.assertEqual(processed_a.value, 4)
        self.assertEqual(processed_x.id, x.id)

        # process broadcast
        whole_cell = ["negative electrode", "separator", "positive electrode"]
        broad = pybamm.PrimaryBroadcast(a, whole_cell)
        processed_broad = parameter_values.process_symbol(broad)
        self.assertIsInstance(processed_broad, pybamm.Broadcast)
        self.assertEqual(processed_broad.domain, whole_cell)
        self.assertIsInstance(processed_broad.children[0], pybamm.Scalar)
        self.assertEqual(processed_broad.children[0].evaluate(), 4)

        # process concatenation
        conc = pybamm.Concatenation(
            pybamm.Vector(np.ones(10)), pybamm.Vector(2 * np.ones(15))
        )
        processed_conc = parameter_values.process_symbol(conc)
        self.assertIsInstance(processed_conc.children[0], pybamm.Vector)
        self.assertIsInstance(processed_conc.children[1], pybamm.Vector)
        np.testing.assert_array_equal(processed_conc.children[0].entries, 1)
        np.testing.assert_array_equal(processed_conc.children[1].entries, 2)

        # process domain concatenation
        c_e_n = pybamm.Variable("c_e_n", ["negative electrode"])
        c_e_s = pybamm.Variable("c_e_p", ["separator"])
        test_mesh = shared.get_mesh_for_testing()
        dom_con = pybamm.DomainConcatenation([a * c_e_n, b * c_e_s], test_mesh)
        processed_dom_con = parameter_values.process_symbol(dom_con)
        a_proc = processed_dom_con.children[0].children[0]
        b_proc = processed_dom_con.children[1].children[0]
        self.assertIsInstance(a_proc, pybamm.Scalar)
        self.assertIsInstance(b_proc, pybamm.Scalar)
        self.assertEqual(a_proc.value, 4)
        self.assertEqual(b_proc.value, 2)

        # process variable
        c = pybamm.Variable("c")
        processed_c = parameter_values.process_symbol(c)
        self.assertIsInstance(processed_c, pybamm.Variable)
        self.assertEqual(processed_c.name, "c")

        # process scalar
        d = pybamm.Scalar(14)
        processed_d = parameter_values.process_symbol(d)
        self.assertIsInstance(processed_d, pybamm.Scalar)
        self.assertEqual(processed_d.value, 14)

        # process array types
        e = pybamm.Vector(np.ones(4))
        processed_e = parameter_values.process_symbol(e)
        self.assertIsInstance(processed_e, pybamm.Vector)
        np.testing.assert_array_equal(processed_e.evaluate(), np.ones((4, 1)))

        f = pybamm.Matrix(np.ones((5, 6)))
        processed_f = parameter_values.process_symbol(f)
        self.assertIsInstance(processed_f, pybamm.Matrix)
        np.testing.assert_array_equal(processed_f.evaluate(), np.ones((5, 6)))

        # process statevector
        g = pybamm.StateVector(slice(0, 10))
        processed_g = parameter_values.process_symbol(g)
        self.assertIsInstance(processed_g, pybamm.StateVector)
        np.testing.assert_array_equal(
            processed_g.evaluate(y=np.ones(10)), np.ones((10, 1))
        )

        # not implemented
        sym = pybamm.Symbol("sym")
        with self.assertRaises(NotImplementedError):
            parameter_values.process_symbol(sym)

        # not found
        with self.assertRaises(KeyError):
            x = pybamm.Parameter("x")
            parameter_values.process_symbol(x)

    def test_process_parameter_in_parameter(self):
        parameter_values = pybamm.ParameterValues(
            {"a": 2, "2a": pybamm.Parameter("a") * 2, "b": np.array([1, 2, 3])}
        )

        # process 2a parameter
        a = pybamm.Parameter("2a")
        processed_a = parameter_values.process_symbol(a)
        self.assertEqual(processed_a.evaluate(), 4)

        # case where parameter can't be processed
        b = pybamm.Parameter("b")
        with self.assertRaisesRegex(TypeError, "Cannot process parameter"):
            parameter_values.process_symbol(b)

    def test_process_input_parameter(self):
        parameter_values = pybamm.ParameterValues(
            {"a": "[input]", "b": 3, "c times 2": pybamm.InputParameter("c") * 2}
        )
        # process input parameter
        a = pybamm.Parameter("a")
        processed_a = parameter_values.process_symbol(a)
        self.assertIsInstance(processed_a, pybamm.InputParameter)
        self.assertEqual(processed_a.evaluate(inputs={"a": 5}), 5)

        # process binary operation
        b = pybamm.Parameter("b")
        add = a + b
        processed_add = parameter_values.process_symbol(add)
        self.assertIsInstance(processed_add, pybamm.Addition)
        self.assertIsInstance(processed_add.children[0], pybamm.InputParameter)
        self.assertIsInstance(processed_add.children[1], pybamm.Scalar)
        self.assertEqual(processed_add.evaluate(inputs={"a": 4}), 7)

        # process complex input parameter
        c = pybamm.Parameter("c times 2")
        processed_c = parameter_values.process_symbol(c)
        self.assertEqual(processed_c.evaluate(inputs={"c": 5}), 10)

    def test_process_function_parameter(self):
        parameter_values = pybamm.ParameterValues(
            {
                "a": 3,
                "func": pybamm.load_function("process_symbol_test_function.py"),
                "const": 254,
                "float_func": lambda x: 42,
                "mult": pybamm.InputParameter("b") * 5,
                "bad type": np.array([1, 2, 3]),
            }
        )
        a = pybamm.InputParameter("a")

        # process function
        func = pybamm.FunctionParameter("func", {"a": a})
        processed_func = parameter_values.process_symbol(func)
        self.assertEqual(processed_func.evaluate(inputs={"a": 3}), 369)

        # process constant function
        const = pybamm.FunctionParameter("const", {"a": a})
        processed_const = parameter_values.process_symbol(const)
        self.assertIsInstance(processed_const, pybamm.Scalar)
        self.assertEqual(processed_const.evaluate(), 254)

        # process case where parameter provided is a pybamm symbol
        # (e.g. a multiplication)
        mult = pybamm.FunctionParameter("mult", {"a": a})
        processed_mult = parameter_values.process_symbol(mult)
        self.assertEqual(processed_mult.evaluate(inputs={"a": 14, "b": 63}), 63 * 5)

        # process differentiated function parameter
        diff_func = func.diff(a)
        processed_diff_func = parameter_values.process_symbol(diff_func)
        self.assertEqual(processed_diff_func.evaluate(inputs={"a": 3}), 123)

        # make sure diff works, despite simplifications, when the child is constant
        a_const = pybamm.Scalar(3)
        func_const = pybamm.FunctionParameter("func", {"a": a_const})
        diff_func_const = func_const.diff(a_const)
        processed_diff_func_const = parameter_values.process_symbol(diff_func_const)
        self.assertEqual(processed_diff_func_const.evaluate(), 123)

        # function parameter that returns a python float
        func = pybamm.FunctionParameter("float_func", {"a": a})
        processed_func = parameter_values.process_symbol(func)
        self.assertEqual(processed_func.evaluate(), 42)

        # weird type raises error
        func = pybamm.FunctionParameter("bad type", {"a": a})
        with self.assertRaisesRegex(TypeError, "Parameter provided for"):
            parameter_values.process_symbol(func)

        # function itself as input (different to the variable being an input)
        parameter_values = pybamm.ParameterValues(
            {"func": "[input]", "vector func": pybamm.InputParameter("vec", "test")}
        )
        a = pybamm.Scalar(3)
        func = pybamm.FunctionParameter("func", {"a": a})
        processed_func = parameter_values.process_symbol(func)
        self.assertEqual(processed_func.evaluate(inputs={"func": 13}), 13)

        func = pybamm.FunctionParameter("vector func", {"a": a})
        processed_func = parameter_values.process_symbol(func)
        self.assertEqual(processed_func.evaluate(inputs={"vec": 13}), 13)

        # make sure function keeps the domain of the original function

        def my_func(x):
            return 2 * x

        x = pybamm.standard_spatial_vars.x_n
        func = pybamm.FunctionParameter("func", {"x": x})

        parameter_values = pybamm.ParameterValues({"func": my_func})
        func1 = parameter_values.process_symbol(func)

        parameter_values = pybamm.ParameterValues({"func": pybamm.InputParameter("a")})
        func2 = parameter_values.process_symbol(func)

        parameter_values = pybamm.ParameterValues(
            {"func": pybamm.InputParameter("a", "negative electrode")}
        )
        func3 = parameter_values.process_symbol(func)

        self.assertEqual(func1.domains, func2.domains)
        self.assertEqual(func1.domains, func3.domains)

    def test_process_inline_function_parameters(self):
        def D(c):
            return c ** 2

        parameter_values = pybamm.ParameterValues({"Diffusivity": D})

        a = pybamm.Scalar(3)
        func = pybamm.FunctionParameter("Diffusivity", {"a": a})

        processed_func = parameter_values.process_symbol(func)
        self.assertEqual(processed_func.evaluate(), 9)

        # process differentiated function parameter
        diff_func = func.diff(a)
        processed_diff_func = parameter_values.process_symbol(diff_func)
        self.assertEqual(processed_diff_func.evaluate(), 6)

    def test_multi_var_function_with_parameters(self):
        def D(a, b):
            return a * np.exp(b)

        parameter_values = pybamm.ParameterValues({"a": 3, "b": 0})
        a = pybamm.Parameter("a")
        b = pybamm.Parameter("b")
        func = pybamm.Function(D, a, b)

        processed_func = parameter_values.process_symbol(func)
        self.assertIsInstance(processed_func, pybamm.Function)
        self.assertEqual(processed_func.evaluate(), 3)

    def test_multi_var_function_parameter(self):
        def D(a, b):
            return a * pybamm.exp(b)

        parameter_values = pybamm.ParameterValues({"a": 3, "b": 0, "Diffusivity": D})

        a = pybamm.Parameter("a")
        b = pybamm.Parameter("b")
        func = pybamm.FunctionParameter("Diffusivity", {"a": a, "b": b})

        processed_func = parameter_values.process_symbol(func)
        self.assertEqual(processed_func.evaluate(), 3)

    def test_process_interpolant(self):
        x = np.linspace(0, 10)[:, np.newaxis]
        data = np.hstack([x, 2 * x])
        parameter_values = pybamm.ParameterValues(
            {"a": 3.01, "Times two": ("times two", data)}
        )

        a = pybamm.Parameter("a")
        func = pybamm.FunctionParameter("Times two", {"a": a})

        processed_func = parameter_values.process_symbol(func)
        self.assertIsInstance(processed_func, pybamm.Interpolant)
        self.assertEqual(processed_func.evaluate(), 6.02)

        # process differentiated function parameter
        diff_func = func.diff(a)
        processed_diff_func = parameter_values.process_symbol(diff_func)
        self.assertEqual(processed_diff_func.evaluate(), 2)

        # interpolant defined up front
        interp2 = pybamm.Interpolant(data[:, 0], data[:, 1], a)
        processed_interp2 = parameter_values.process_symbol(interp2)
        self.assertEqual(processed_interp2.evaluate(), 6.02)

        data3 = np.hstack([x, 3 * x])
        interp3 = pybamm.Interpolant(data3[:, 0], data3[:, 1], a)
        processed_interp3 = parameter_values.process_symbol(interp3)
        self.assertEqual(processed_interp3.evaluate(), 9.03)

    def test_interpolant_against_function(self):
        parameter_values = pybamm.ParameterValues({})
        parameter_values.update(
            {
                "function": "[function]lico2_ocp_Dualfoil1998",
                "interpolation": "[data]lico2_data_example",
            },
            path=os.path.join(
                pybamm.root_dir(),
                "pybamm",
                "input",
                "parameters",
                "lithium-ion",
                "positive_electrodes",
                "lico2_Marquis2019",
            ),
            check_already_exists=False,
        )

        a = pybamm.Scalar(0.6)
        func = pybamm.FunctionParameter("function", {"a": a})
        interp = pybamm.FunctionParameter("interpolation", {"a": a})

        processed_func = parameter_values.process_symbol(func)
        processed_interp = parameter_values.process_symbol(interp)
        np.testing.assert_array_almost_equal(
            processed_func.evaluate(),
            processed_interp.evaluate(),
            decimal=4,
        )

        # process differentiated function parameter
        diff_func = func.diff(a)
        diff_interp = interp.diff(a)
        processed_diff_func = parameter_values.process_symbol(diff_func)
        processed_diff_interp = parameter_values.process_symbol(diff_interp)
        np.testing.assert_array_almost_equal(
            processed_diff_func.evaluate(),
            processed_diff_interp.evaluate(),
            decimal=2,
        )

    def test_process_integral_broadcast(self):
<<<<<<< HEAD
        # Test that the integral of a broadcast, created outside of x-average, gets
=======
        # Test that the x-average of a broadcast, created outside of x-average, gets
>>>>>>> 77d08c59
        # processed correctly
        var = pybamm.Variable("var", domain="test")
        func = pybamm.x_average(pybamm.FunctionParameter("func", {"var": var}))

        param = pybamm.ParameterValues({"func": 2})
        func_proc = param.process_symbol(func)

        self.assertEqual(func_proc.id, pybamm.Scalar(2, name="func").id)

<<<<<<< HEAD
=======
        # test with auxiliary domains
        var = pybamm.Variable(
            "var", domain="test", auxiliary_domains={"secondary": "test sec"}
        )
        func = pybamm.x_average(pybamm.FunctionParameter("func", {"var": var}))

        param = pybamm.ParameterValues({"func": 2})
        func_proc = param.process_symbol(func)

        self.assertEqual(
            func_proc.id,
            pybamm.PrimaryBroadcast(pybamm.Scalar(2, name="func"), "test sec").id,
        )

        var = pybamm.Variable(
            "var",
            domain="test",
            auxiliary_domains={"secondary": "test sec", "tertiary": "test tert"},
        )
        func = pybamm.x_average(pybamm.FunctionParameter("func", {"var": var}))

        param = pybamm.ParameterValues({"func": 2})
        func_proc = param.process_symbol(func)

        self.assertEqual(
            func_proc.id,
            pybamm.FullBroadcast(
                pybamm.Scalar(2, name="func"), "test sec", "test tert"
            ).id,
        )

>>>>>>> 77d08c59
        # this should be the case even if the domain is one of the special domains
        var = pybamm.Variable("var", domain="negative electrode")
        func = pybamm.x_average(pybamm.FunctionParameter("func", {"var": var}))

        param = pybamm.ParameterValues({"func": 2})
        func_proc = param.process_symbol(func)

        self.assertEqual(func_proc.id, pybamm.Scalar(2, name="func").id)

        # special case for integral of concatenations of broadcasts
        var_n = pybamm.Variable("var_n", domain="negative electrode")
        var_s = pybamm.Variable("var_s", domain="separator")
        var_p = pybamm.Variable("var_p", domain="positive electrode")
        func_n = pybamm.FunctionParameter("func_n", {"var_n": var_n})
        func_s = pybamm.FunctionParameter("func_s", {"var_s": var_s})
        func_p = pybamm.FunctionParameter("func_p", {"var_p": var_p})

        func = pybamm.x_average(pybamm.Concatenation(func_n, func_s, func_p))
        param = pybamm.ParameterValues(
            {
                "func_n": 2,
                "func_s": 3,
                "func_p": 4,
                "Negative electrode thickness [m]": 1,
                "Separator thickness [m]": 1,
                "Positive electrode thickness [m]": 1,
            }
        )
        func_proc = param.process_symbol(func)

<<<<<<< HEAD
        func_proc.render()
        self.assertEqual(func_proc.id, pybamm.Scalar(3).id)

=======
        self.assertEqual(func_proc.id, pybamm.Scalar(3).id)

        # with auxiliary domains
        var_n = pybamm.Variable(
            "var_n",
            domain="negative electrode",
            auxiliary_domains={"secondary": "current collector"},
        )
        var_s = pybamm.Variable(
            "var_s",
            domain="separator",
            auxiliary_domains={"secondary": "current collector"},
        )
        var_p = pybamm.Variable(
            "var_p",
            domain="positive electrode",
            auxiliary_domains={"secondary": "current collector"},
        )
        func_n = pybamm.FunctionParameter("func_n", {"var_n": var_n})
        func_s = pybamm.FunctionParameter("func_s", {"var_s": var_s})
        func_p = pybamm.FunctionParameter("func_p", {"var_p": var_p})

        func = pybamm.x_average(pybamm.Concatenation(func_n, func_s, func_p))
        param = pybamm.ParameterValues(
            {
                "func_n": 2,
                "func_s": 3,
                "func_p": 4,
                "Negative electrode thickness [m]": 1,
                "Separator thickness [m]": 1,
                "Positive electrode thickness [m]": 1,
            }
        )
        func_proc = param.process_symbol(func)

        self.assertEqual(
            func_proc.id,
            pybamm.PrimaryBroadcast(pybamm.Scalar(3), "current collector").id,
        )

    def test_process_not_constant(self):
        param = pybamm.ParameterValues({"a": 4})

        a = pybamm.NotConstant(pybamm.Parameter("a"))
        self.assertIsInstance(param.process_symbol(a), pybamm.NotConstant)
        self.assertEqual(param.process_symbol(a).evaluate(), 4)

>>>>>>> 77d08c59
    def test_process_complex_expression(self):
        var1 = pybamm.Variable("var1")
        var2 = pybamm.Variable("var2")
        par1 = pybamm.Parameter("par1")
        par2 = pybamm.Parameter("par2")
        scal1 = pybamm.Scalar(3)
        scal2 = pybamm.Scalar(4)
        expression = (scal1 * (par1 + var2)) / ((var1 - par2) + scal2)

        param = pybamm.ParameterValues(values={"par1": 1, "par2": 2})
        exp_param = param.process_symbol(expression)
        self.assertIsInstance(exp_param, pybamm.Division)
        # left side
        self.assertIsInstance(exp_param.children[0], pybamm.Multiplication)
        self.assertIsInstance(exp_param.children[0].children[0], pybamm.Scalar)
        self.assertIsInstance(exp_param.children[0].children[1], pybamm.Addition)
        self.assertTrue(
            isinstance(exp_param.children[0].children[1].children[0], pybamm.Scalar)
        )
        self.assertEqual(exp_param.children[0].children[1].children[0].value, 1)
        self.assertTrue(
            isinstance(exp_param.children[0].children[1].children[1], pybamm.Variable)
        )
        # right side
        self.assertIsInstance(exp_param.children[1], pybamm.Addition)
        self.assertTrue(
            isinstance(exp_param.children[1].children[0], pybamm.Subtraction)
        )
        self.assertTrue(
            isinstance(exp_param.children[1].children[0].children[0], pybamm.Variable)
        )
        self.assertTrue(
            isinstance(exp_param.children[1].children[0].children[1], pybamm.Scalar)
        )
        self.assertEqual(exp_param.children[1].children[0].children[1].value, 2)
        self.assertIsInstance(exp_param.children[1].children[1], pybamm.Scalar)

    def test_process_model(self):
        model = pybamm.BaseModel()
        a = pybamm.Parameter("a")
        b = pybamm.Parameter("b")
        c = pybamm.Parameter("c")
        d = pybamm.Parameter("d")
        var1 = pybamm.Variable("var1", domain="test")
        var2 = pybamm.Variable("var2", domain="test")
        model.rhs = {var1: a * pybamm.grad(var1)}
        model.algebraic = {var2: c * var2}
        model.initial_conditions = {var1: b, var2: d}
        model.boundary_conditions = {
            var1: {"left": (c, "Dirichlet"), "right": (d, "Neumann")}
        }
        model.variables = {
            "var1": var1,
            "var2": var2,
            "grad_var1": pybamm.grad(var1),
            "d_var1": d * var1,
        }
        model.timescale = b
        model.length_scales = {"test": c}

        parameter_values = pybamm.ParameterValues({"a": 1, "b": 2, "c": 3, "d": 42})
        parameter_values.process_model(model)
        # rhs
        self.assertIsInstance(model.rhs[var1], pybamm.Gradient)
        # algebraic
        self.assertIsInstance(model.algebraic[var2], pybamm.Multiplication)
        self.assertIsInstance(model.algebraic[var2].children[0], pybamm.Scalar)
        self.assertIsInstance(model.algebraic[var2].children[1], pybamm.Variable)
        self.assertEqual(model.algebraic[var2].children[0].value, 3)
        # initial conditions
        self.assertIsInstance(model.initial_conditions[var1], pybamm.Scalar)
        self.assertEqual(model.initial_conditions[var1].value, 2)
        # boundary conditions
        bc_key = list(model.boundary_conditions.keys())[0]
        self.assertIsInstance(bc_key, pybamm.Variable)
        bc_value = list(model.boundary_conditions.values())[0]
        self.assertIsInstance(bc_value["left"][0], pybamm.Scalar)
        self.assertEqual(bc_value["left"][0].value, 3)
        self.assertIsInstance(bc_value["right"][0], pybamm.Scalar)
        self.assertEqual(bc_value["right"][0].value, 42)
        # variables
        self.assertEqual(model.variables["var1"].id, var1.id)
        self.assertIsInstance(model.variables["grad_var1"], pybamm.Gradient)
        self.assertTrue(
            isinstance(model.variables["grad_var1"].children[0], pybamm.Variable)
        )
        self.assertEqual(
            model.variables["d_var1"].id, (pybamm.Scalar(42, name="d") * var1).id
        )
        self.assertIsInstance(model.variables["d_var1"].children[0], pybamm.Scalar)
        self.assertTrue(
            isinstance(model.variables["d_var1"].children[1], pybamm.Variable)
        )
        # timescale and length scales
        self.assertEqual(model.timescale.evaluate(), 2)
        self.assertEqual(model.length_scales["test"].evaluate(), 3)

        # bad boundary conditions
        model = pybamm.BaseModel()
        model.algebraic = {var1: var1}
        x = pybamm.Parameter("x")
        model.boundary_conditions = {var1: {"left": (x, "Dirichlet")}}
        with self.assertRaises(KeyError):
            parameter_values.process_model(model)

    def test_update_model(self):
        param = pybamm.ParameterValues({})
        with self.assertRaises(NotImplementedError):
            param.update_model(None, None)

    def test_inplace(self):
        model = pybamm.lithium_ion.SPM()
        param = model.default_parameter_values
        new_model = param.process_model(model, inplace=False)

        for val in list(model.rhs.values()):
            self.assertTrue(val.has_symbol_of_classes(pybamm.Parameter))

        for val in list(new_model.rhs.values()):
            self.assertFalse(val.has_symbol_of_classes(pybamm.Parameter))

    def test_process_empty_model(self):
        model = pybamm.BaseModel()
        parameter_values = pybamm.ParameterValues({"a": 1, "b": 2, "c": 3, "d": 42})
        with self.assertRaisesRegex(
            pybamm.ModelError, "Cannot process parameters for empty model"
        ):
            parameter_values.process_model(model)

    def test_evaluate(self):
        parameter_values = pybamm.ParameterValues({"a": 1, "b": 2, "c": 3})
        a = pybamm.Parameter("a")
        b = pybamm.Parameter("b")
        c = pybamm.Parameter("c")
        self.assertEqual(parameter_values.evaluate(a), 1)
        self.assertEqual(parameter_values.evaluate(a + (b * c)), 7)

        y = pybamm.StateVector(slice(0, 1))
        with self.assertRaises(ValueError):
            parameter_values.evaluate(y)
        array = pybamm.Array(np.array([1, 2, 3]))
        with self.assertRaises(ValueError):
            parameter_values.evaluate(array)

    def test_export_csv(self):
        def some_function(self):
            return None

        example_data = ("some_data", [0, 1, 2])

        parameter_values = pybamm.ParameterValues(
            {"a": 0.1, "b": some_function, "c": example_data}
        )

        filename = "parameter_values_test.csv"

        parameter_values.export_csv(filename)

        df = pd.read_csv(filename, index_col=0, header=None)

        self.assertEqual(df[1]["a"], "0.1")
        self.assertEqual(df[1]["b"], "[function]some_function")
        self.assertEqual(df[1]["c"], "[data]some_data")

    def test_deprecate_anode_cathode(self):
        chemistry = copy.deepcopy(pybamm.parameter_sets.Ecker2015)
        chemistry["anode"] = chemistry.pop("negative electrode")
        with self.assertWarnsRegex(DeprecationWarning, "anode"):
            pybamm.ParameterValues(chemistry=chemistry)

        chemistry = copy.deepcopy(pybamm.parameter_sets.Ecker2015)
        chemistry["cathode"] = chemistry.pop("positive electrode")
        with self.assertWarnsRegex(DeprecationWarning, "cathode"):
            pybamm.ParameterValues(chemistry=chemistry)

        chemistry = copy.deepcopy(pybamm.parameter_sets.Ecker2015)
        chemistry["anode"] = None
        with self.assertRaisesRegex(KeyError, "both 'anode' and 'negative"):
            pybamm.ParameterValues(chemistry=chemistry)

        chemistry = copy.deepcopy(pybamm.parameter_sets.Ecker2015)
        chemistry["cathode"] = None
        with self.assertRaisesRegex(KeyError, "both 'cathode' and 'positive"):
            pybamm.ParameterValues(chemistry=chemistry)


if __name__ == "__main__":
    print("Add -v for more debug output")
    import sys

    if "-v" in sys.argv:
        debug = True
    pybamm.settings.debug_mode = True
    unittest.main()<|MERGE_RESOLUTION|>--- conflicted
+++ resolved
@@ -493,11 +493,7 @@
         )
 
     def test_process_integral_broadcast(self):
-<<<<<<< HEAD
-        # Test that the integral of a broadcast, created outside of x-average, gets
-=======
         # Test that the x-average of a broadcast, created outside of x-average, gets
->>>>>>> 77d08c59
         # processed correctly
         var = pybamm.Variable("var", domain="test")
         func = pybamm.x_average(pybamm.FunctionParameter("func", {"var": var}))
@@ -507,8 +503,6 @@
 
         self.assertEqual(func_proc.id, pybamm.Scalar(2, name="func").id)
 
-<<<<<<< HEAD
-=======
         # test with auxiliary domains
         var = pybamm.Variable(
             "var", domain="test", auxiliary_domains={"secondary": "test sec"}
@@ -540,7 +534,6 @@
             ).id,
         )
 
->>>>>>> 77d08c59
         # this should be the case even if the domain is one of the special domains
         var = pybamm.Variable("var", domain="negative electrode")
         func = pybamm.x_average(pybamm.FunctionParameter("func", {"var": var}))
@@ -571,11 +564,6 @@
         )
         func_proc = param.process_symbol(func)
 
-<<<<<<< HEAD
-        func_proc.render()
-        self.assertEqual(func_proc.id, pybamm.Scalar(3).id)
-
-=======
         self.assertEqual(func_proc.id, pybamm.Scalar(3).id)
 
         # with auxiliary domains
@@ -623,7 +611,6 @@
         self.assertIsInstance(param.process_symbol(a), pybamm.NotConstant)
         self.assertEqual(param.process_symbol(a).evaluate(), 4)
 
->>>>>>> 77d08c59
     def test_process_complex_expression(self):
         var1 = pybamm.Variable("var1")
         var2 = pybamm.Variable("var2")
