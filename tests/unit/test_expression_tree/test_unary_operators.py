#
# Tests for the Unary Operator classes
#
import pybamm

import unittest
import numpy as np
import autograd.numpy as auto_np


def test_function(arg):
    return arg + arg


def test_const_function():
    return 1


class TestUnaryOperators(unittest.TestCase):
    def test_unary_operator(self):
        a = pybamm.Symbol("a", domain=["test"])
        un = pybamm.UnaryOperator("unary test", a)
        self.assertEqual(un.children[0].name, a.name)
        self.assertEqual(un.domain, a.domain)

    def test_negation(self):
        a = pybamm.Symbol("a")
        nega = pybamm.Negate(a)
        self.assertEqual(nega.name, "-")
        self.assertEqual(nega.children[0].name, a.name)

        b = pybamm.Scalar(4)
        negb = pybamm.Negate(b)
        self.assertEqual(negb.evaluate(), -4)

    def test_absolute(self):
        a = pybamm.Symbol("a")
        absa = pybamm.AbsoluteValue(a)
        self.assertEqual(absa.name, "abs")
        self.assertEqual(absa.children[0].name, a.name)

        b = pybamm.Scalar(-4)
        absb = pybamm.AbsoluteValue(b)
        self.assertEqual(absb.evaluate(), 4)

    def test_function(self):
        a = pybamm.Symbol("a")
        funca = pybamm.Function(test_function, a)
        self.assertEqual(funca.name, "function (test_function)")
        self.assertEqual(funca.children[0].name, a.name)

        b = pybamm.Scalar(1)
        sina = pybamm.Function(np.sin, b)
        self.assertEqual(sina.evaluate(), np.sin(1))
        self.assertEqual(sina.name, "function ({})".format(np.sin.__name__))

        c = pybamm.Vector(np.linspace(0, 1))
        cosb = pybamm.Function(np.cos, c)
        np.testing.assert_array_equal(cosb.evaluate(), np.cos(c.evaluate()))

        var = pybamm.StateVector(slice(0, 100))
        y = np.linspace(0, 1, 100)
        logvar = pybamm.Function(np.log1p, var)
        np.testing.assert_array_equal(logvar.evaluate(y=y), np.log1p(y))

        d = pybamm.Scalar(6)
        funcd = pybamm.Function(test_const_function, d)
        self.assertEqual(funcd.evaluate(), 1)

    def test_gradient(self):
        a = pybamm.Symbol("a")
        grad = pybamm.Gradient(a)
        self.assertEqual(grad.children[0].name, a.name)

    def test_integral(self):
        # time integral
        a = pybamm.Symbol("a")
        t = pybamm.t
        inta = pybamm.Integral(a, t)
        self.assertEqual(inta.name, "integral dtime")
        # self.assertTrue(inta.definite)
        self.assertEqual(inta.children[0].name, a.name)
        self.assertEqual(inta.integration_variable, t)
        self.assertEqual(inta.domain, [])

        # space integral
        a = pybamm.Symbol("a", domain=["negative electrode"])
        x = pybamm.SpatialVariable("x", ["negative electrode"])
        inta = pybamm.Integral(a, x)
        self.assertEqual(inta.name, "integral dx ['negative electrode']")
        self.assertEqual(inta.children[0].name, a.name)
        self.assertEqual(inta.integration_variable, x)
        self.assertEqual(inta.domain, [])

        # Indefinite
        inta = pybamm.IndefiniteIntegral(a, x)
        self.assertEqual(inta.name, "a integrated w.r.t x on ['negative electrode']")
        self.assertEqual(inta.children[0].name, a.name)
        self.assertEqual(inta.integration_variable, x)
        self.assertEqual(inta.domain, ["negative electrode"])

        # expected errors
        a = pybamm.Symbol("a", domain=["negative electrode"])
        x = pybamm.SpatialVariable("x", ["separator"])
        y = pybamm.Variable("y")
        with self.assertRaises(pybamm.DomainError):
            pybamm.Integral(a, x)
        with self.assertRaises(ValueError):
            pybamm.Integral(a, y)

    def test_diff(self):
        a = pybamm.StateVector(slice(0, 1))
        y = np.array([5])

        # negation
        self.assertEqual((-a).diff(a).evaluate(y=y), -1)
        self.assertEqual((-a).diff(-a).evaluate(), 1)

        # absolute value (not implemented)
        absa = abs(a)
        with self.assertRaises(NotImplementedError):
            absa.diff(a)

        # function: use autograd
        func = pybamm.Function(test_function, a)
        self.assertEqual((func).diff(a).evaluate(y=y), 2)
        self.assertEqual((func).diff(func).evaluate(), 1)
        func = pybamm.Function(auto_np.sin, a)
        self.assertEqual(func.evaluate(y=y), np.sin(a.evaluate(y=y)))
        self.assertEqual(func.diff(a).evaluate(y=y), np.cos(a.evaluate(y=y)))
        func = pybamm.Function(auto_np.exp, a)
        self.assertEqual(func.evaluate(y=y), np.exp(a.evaluate(y=y)))
        self.assertEqual(func.diff(a).evaluate(y=y), np.exp(a.evaluate(y=y)))

        # spatial operator (not implemented)
        spatial_a = pybamm.SpatialOperator("name", a)
        with self.assertRaises(NotImplementedError):
            spatial_a.diff(a)

    def test_printing(self):
        a = pybamm.Symbol("a")
        self.assertEqual(str(-a), "-a")
        grad = pybamm.Gradient(a)
        self.assertEqual(grad.name, "grad")
        self.assertEqual(str(grad), "grad(a)")

    def test_id(self):
        a = pybamm.Scalar(4)
        un1 = pybamm.UnaryOperator("test", a)
        un2 = pybamm.UnaryOperator("test", a)
        un3 = pybamm.UnaryOperator("new test", a)
        self.assertEqual(un1.id, un2.id)
        self.assertNotEqual(un1.id, un3.id)
        a = pybamm.Scalar(4)
        un4 = pybamm.UnaryOperator("test", a)
        self.assertEqual(un1.id, un4.id)
        d = pybamm.Scalar(42)
        un5 = pybamm.UnaryOperator("test", d)
        self.assertNotEqual(un1.id, un5.id)

    def test_boundary_operators(self):
        a = pybamm.Symbol("a")
        boundary_a = pybamm.BoundaryOperator("boundary", a, "right")
        self.assertEqual(boundary_a.side, "right")
        self.assertEqual(boundary_a.child.id, a.id)

    def test_boundary_value(self):
        a = pybamm.Scalar(1)
        boundary_a = pybamm.boundary_value(a, "right")
        self.assertEqual(boundary_a.id, a.id)

        boundary_broad_a = pybamm.boundary_value(
            pybamm.Broadcast(a, ["negative electrode"]), "left"
        )
        self.assertEqual(boundary_broad_a.evaluate(), np.array([1]))

        a = pybamm.Symbol("a", domain=["separator"])
        boundary_a = pybamm.boundary_value(a, "right")
        self.assertIsInstance(boundary_a, pybamm.BoundaryValue)
        self.assertEqual(boundary_a.side, "right")
        self.assertEqual(boundary_a.domain, [])

    def test_average(self):
        a = pybamm.Scalar(1)
        average_a = pybamm.average(a)
        self.assertEqual(average_a.id, a.id)

        average_broad_a = pybamm.average(pybamm.Broadcast(a, ["negative electrode"]))
<<<<<<< HEAD
        self.assertEqual(average_broad_a.evaluate(), np.array([1]))

        for domain in [["negative electrode"], ["separator"], ["positive electrode"]]:
=======
        self.assertEqual(average_broad_a.id, a.id)
        average_conc_broad = pybamm.average(
            pybamm.Concatenation(
                pybamm.Broadcast(1, ["negative electrode"]),
                pybamm.Broadcast(2, ["separator"]),
                pybamm.Broadcast(3, ["positive electrode"]),
            )
        )
        self.assertIsInstance(average_conc_broad, pybamm.Division)

        for domain in [
            ["negative electrode"],
            ["separator"],
            ["positive electrode"],
            ["negative electrode", "separator", "positive electrode"],
        ]:
>>>>>>> b47f573f
            a = pybamm.Symbol("a", domain=domain)
            x = pybamm.SpatialVariable("x", domain)
            av_a = pybamm.average(a)
            self.assertIsInstance(av_a, pybamm.Division)
            self.assertIsInstance(av_a.children[0], pybamm.Integral)
            self.assertEqual(av_a.children[0].integration_variable.domain, x.domain)
            self.assertEqual(av_a.domain, [])


if __name__ == "__main__":
    print("Add -v for more debug output")
    import sys

    if "-v" in sys.argv:
        debug = True
    unittest.main()<|MERGE_RESOLUTION|>--- conflicted
+++ resolved
@@ -186,12 +186,8 @@
         self.assertEqual(average_a.id, a.id)
 
         average_broad_a = pybamm.average(pybamm.Broadcast(a, ["negative electrode"]))
-<<<<<<< HEAD
         self.assertEqual(average_broad_a.evaluate(), np.array([1]))
 
-        for domain in [["negative electrode"], ["separator"], ["positive electrode"]]:
-=======
-        self.assertEqual(average_broad_a.id, a.id)
         average_conc_broad = pybamm.average(
             pybamm.Concatenation(
                 pybamm.Broadcast(1, ["negative electrode"]),
@@ -207,7 +203,6 @@
             ["positive electrode"],
             ["negative electrode", "separator", "positive electrode"],
         ]:
->>>>>>> b47f573f
             a = pybamm.Symbol("a", domain=domain)
             x = pybamm.SpatialVariable("x", domain)
             av_a = pybamm.average(a)
