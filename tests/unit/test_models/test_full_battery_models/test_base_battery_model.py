--- conflicted
+++ resolved
@@ -44,11 +44,6 @@
 'total interfacial current density as a state': 'false' (possible: ['false', 'true'])
 'working electrode': 'both' (possible: ['both', 'negative', 'positive'])
 'x-average side reactions': 'false' (possible: ['false', 'true'])
-<<<<<<< HEAD
-'external submodels': []
-=======
-'timescale': 'default'
->>>>>>> 3ce54390
 """  # noqa: E501
 
 
