#
# Tests for the Casadi Solver class
#
import pybamm
import unittest
import numpy as np
from tests import get_mesh_for_testing, get_discretisation_for_testing
from scipy.sparse import eye


class TestCasadiSolver(unittest.TestCase):
    def test_bad_mode(self):
        with self.assertRaisesRegex(ValueError, "invalid mode"):
            pybamm.CasadiSolver(mode="bad mode")

    def test_model_solver(self):
        # Create model
        model = pybamm.BaseModel()
        var = pybamm.Variable("var")
        model.rhs = {var: 0.1 * var}
        model.initial_conditions = {var: 1}
        # No need to set parameters; can use base discretisation (no spatial operators)

        # create discretisation
        disc = pybamm.Discretisation()
        disc.process_model(model)
        # Solve
<<<<<<< HEAD
        solver = pybamm.CasadiSolver(mode="fast", rtol=1e-8, atol=1e-8, method="idas")
        t_eval = np.linspace(0, 1, 100)
        solution = solver.solve(model, t_eval)
        np.testing.assert_array_equal(solution.t, t_eval)
        np.testing.assert_allclose(solution.y[0], np.exp(0.1 * solution.t))
=======
        solver = pybamm.CasadiSolver(mode="fast", rtol=1e-8, atol=1e-8)
        t_eval = np.linspace(0, 1, 100)
        solution = solver.solve(model, t_eval)
        np.testing.assert_array_equal(solution.t, t_eval)
        np.testing.assert_array_almost_equal(
            solution.y[0], np.exp(0.1 * solution.t), decimal=5
        )
>>>>>>> 927ce97b

        # Safe mode (enforce events that won't be triggered)
        model.events = {"an event": var + 1}
        disc.process_model(model)
<<<<<<< HEAD
        solver = pybamm.CasadiSolver(rtol=1e-8, atol=1e-8, method="idas")
        t_eval = np.linspace(0, 1, 100)
        solution = solver.solve(model, t_eval)
        np.testing.assert_array_equal(solution.t, t_eval)
        np.testing.assert_allclose(solution.y[0], np.exp(0.1 * solution.t))
=======
        solver = pybamm.CasadiSolver(rtol=1e-8, atol=1e-8)
        t_eval = np.linspace(0, 1, 100)
        solution = solver.solve(model, t_eval)
        np.testing.assert_array_equal(solution.t, t_eval)
        np.testing.assert_array_almost_equal(
            solution.y[0], np.exp(0.1 * solution.t), decimal=5
        )

    def test_model_solver_python(self):
        # Create model
        pybamm.set_logging_level("ERROR")
        model = pybamm.BaseModel()
        model.convert_to_format = "python"
        var = pybamm.Variable("var")
        model.rhs = {var: 0.1 * var}
        model.initial_conditions = {var: 1}
        # No need to set parameters; can use base discretisation (no spatial operators)

        # create discretisation
        disc = pybamm.Discretisation()
        disc.process_model(model)
        # Solve
        solver = pybamm.CasadiSolver(mode="fast", rtol=1e-8, atol=1e-8)
        t_eval = np.linspace(0, 1, 100)
        solution = solver.solve(model, t_eval)
        np.testing.assert_array_equal(solution.t, t_eval)
        np.testing.assert_array_almost_equal(
            solution.y[0], np.exp(0.1 * solution.t), decimal=5
        )
        pybamm.set_logging_level("WARNING")
>>>>>>> 927ce97b

    def test_model_solver_failure(self):
        # Create model
        model = pybamm.BaseModel()
        var = pybamm.Variable("var")
        model.rhs = {var: -pybamm.sqrt(var)}
        model.initial_conditions = {var: 1}
        # add events so that safe mode is used (won't be triggered)
        model.events = {"10": var - 10}
        # No need to set parameters; can use base discretisation (no spatial operators)

        # create discretisation
        disc = pybamm.Discretisation()
        disc.process_model(model)

        solver = pybamm.CasadiSolver(regularity_check=False)

        # Solve with failure at t=2
        t_eval = np.linspace(0, 20, 100)
        with self.assertRaises(pybamm.SolverError):
            solver.solve(model, t_eval)
        # Solve with failure at t=0
        model.initial_conditions = {var: 0}
        disc.process_model(model)
        t_eval = np.linspace(0, 20, 100)
        with self.assertRaises(pybamm.SolverError):
            solver.solve(model, t_eval)

    def test_model_solver_events(self):
        # Create model
        model = pybamm.BaseModel()
        whole_cell = ["negative electrode", "separator", "positive electrode"]
        var1 = pybamm.Variable("var1", domain=whole_cell)
        var2 = pybamm.Variable("var2", domain=whole_cell)
        model.rhs = {var1: 0.1 * var1}
        model.algebraic = {var2: 2 * var1 - var2}
        model.initial_conditions = {var1: 1, var2: 2}
        model.events = {
            "var1 = 1.5": pybamm.min(var1 - 1.5),
            "var2 = 2.5": pybamm.min(var2 - 2.5),
        }
        disc = get_discretisation_for_testing()
        disc.process_model(model)

        # Solve
        solver = pybamm.CasadiSolver(rtol=1e-8, atol=1e-8)
        t_eval = np.linspace(0, 5, 100)
        solution = solver.solve(model, t_eval)
        np.testing.assert_array_less(solution.y[0], 1.5)
        np.testing.assert_array_less(solution.y[-1], 2.5)
        np.testing.assert_array_almost_equal(
            solution.y[0], np.exp(0.1 * solution.t), decimal=5
        )
        np.testing.assert_array_almost_equal(
            solution.y[-1], 2 * np.exp(0.1 * solution.t), decimal=5
        )

    def test_model_step(self):
        # Create model
        model = pybamm.BaseModel()
        domain = ["negative electrode", "separator", "positive electrode"]
        var = pybamm.Variable("var", domain=domain)
        model.rhs = {var: 0.1 * var}
        model.initial_conditions = {var: 1}
        # No need to set parameters; can use base discretisation (no spatial operators)

        # create discretisation
        mesh = get_mesh_for_testing()
        spatial_methods = {"macroscale": pybamm.FiniteVolume()}
        disc = pybamm.Discretisation(mesh, spatial_methods)
        disc.process_model(model)

        solver = pybamm.CasadiSolver(rtol=1e-8, atol=1e-8)

        # Step once
        dt = 0.1
        step_sol = solver.step(None, model, dt)
        np.testing.assert_array_equal(step_sol.t, [0, dt])
        np.testing.assert_allclose(step_sol.y[0], np.exp(0.1 * step_sol.t))

        # Step again (return 5 points)
        step_sol_2 = solver.step(step_sol, model, dt, npts=5)
        np.testing.assert_array_equal(
            step_sol_2.t, np.concatenate([np.array([0]), np.linspace(dt, 2 * dt, 5)])
        )
        np.testing.assert_allclose(step_sol_2.y[0], np.exp(0.1 * step_sol_2.t))

        # Check steps give same solution as solve
        t_eval = step_sol.t
        solution = solver.solve(model, t_eval)
        np.testing.assert_allclose(solution.y[0], step_sol.y[0])

    def test_model_step_events(self):
        # Create model
        model = pybamm.BaseModel()
        var1 = pybamm.Variable("var1")
        var2 = pybamm.Variable("var2")
        model.rhs = {var1: 0.1 * var1}
        model.algebraic = {var2: 2 * var1 - var2}
        model.initial_conditions = {var1: 1, var2: 2}
        model.events = {
            "var1 = 1.5": pybamm.min(var1 - 1.5),
            "var2 = 2.5": pybamm.min(var2 - 2.5),
        }
        disc = pybamm.Discretisation()
        disc.process_model(model)

        # Solve
        step_solver = pybamm.CasadiSolver(rtol=1e-8, atol=1e-8)
        dt = 0.05
        time = 0
        end_time = 5
        step_solution = None
        while time < end_time:
            step_solution = step_solver.step(step_solution, model, dt=dt, npts=10)
            time += dt
        np.testing.assert_array_less(step_solution.y[0], 1.5)
        np.testing.assert_array_less(step_solution.y[-1], 2.5001)
        np.testing.assert_array_almost_equal(
            step_solution.y[0], np.exp(0.1 * step_solution.t), decimal=5
        )
        np.testing.assert_array_almost_equal(
            step_solution.y[-1], 2 * np.exp(0.1 * step_solution.t), decimal=4
        )

    def test_model_solver_with_inputs(self):
        # Create model
        model = pybamm.BaseModel()
        domain = ["negative electrode", "separator", "positive electrode"]
        var = pybamm.Variable("var", domain=domain)
        model.rhs = {var: -pybamm.InputParameter("rate") * var}
        model.initial_conditions = {var: 1}
        model.events = {"var=0.5": pybamm.min(var - 0.5)}
        # No need to set parameters; can use base discretisation (no spatial
        # operators)

        # create discretisation
        mesh = get_mesh_for_testing()
        spatial_methods = {"macroscale": pybamm.FiniteVolume()}
        disc = pybamm.Discretisation(mesh, spatial_methods)
        disc.process_model(model)
        # Solve
        solver = pybamm.CasadiSolver(rtol=1e-8, atol=1e-8)
        t_eval = np.linspace(0, 10, 100)
        solution = solver.solve(model, t_eval, inputs={"rate": 0.1})
        self.assertLess(len(solution.t), len(t_eval))
        np.testing.assert_array_equal(solution.t, t_eval[: len(solution.t)])
        np.testing.assert_allclose(solution.y[0], np.exp(-0.1 * solution.t), rtol=1e-06)

    def test_model_solver_with_external(self):
        # Create model
        model = pybamm.BaseModel()
        domain = ["negative electrode", "separator", "positive electrode"]
        var1 = pybamm.Variable("var1", domain=domain)
        var2 = pybamm.Variable("var2", domain=domain)
        model.rhs = {var1: -var2}
        model.initial_conditions = {var1: 1}
        model.external_variables = [var2]
        model.variables = {"var1": var1, "var2": var2}
        # No need to set parameters; can use base discretisation (no spatial
        # operators)

        # create discretisation
        mesh = get_mesh_for_testing()
        spatial_methods = {"macroscale": pybamm.FiniteVolume()}
        disc = pybamm.Discretisation(mesh, spatial_methods)
        disc.process_model(model)
        # Solve
        solver = pybamm.CasadiSolver(rtol=1e-8, atol=1e-8)
        t_eval = np.linspace(0, 10, 100)
        solution = solver.solve(
            model, t_eval, external_variables={"var2": 0.5 * np.ones(100)}
        )
        np.testing.assert_allclose(solution.y[0], 1 - 0.5 * solution.t, rtol=1e-06)

    def test_model_solver_with_non_identity_mass(self):
        model = pybamm.BaseModel()
        var1 = pybamm.Variable("var1", domain="negative electrode")
        var2 = pybamm.Variable("var2", domain="negative electrode")
        model.rhs = {var1: var1}
        model.algebraic = {var2: 2 * var1 - var2}
        model.initial_conditions = {var1: 1, var2: 2}
        disc = get_discretisation_for_testing()
        disc.process_model(model)

        # FV discretisation has identity mass. Manually set the mass matrix to
        # be a diag of 10s here for testing. Note that the algebraic part is all
        # zeros
        mass_matrix = 10 * model.mass_matrix.entries
        model.mass_matrix = pybamm.Matrix(mass_matrix)

        # Note that mass_matrix_inv is just the inverse of the ode block of the
        # mass matrix
        mass_matrix_inv = 0.1 * eye(int(mass_matrix.shape[0] / 2))
        model.mass_matrix_inv = pybamm.Matrix(mass_matrix_inv)

        # Solve
        solver = pybamm.CasadiSolver(rtol=1e-8, atol=1e-8)
        t_eval = np.linspace(0, 1, 100)
        solution = solver.solve(model, t_eval)
        np.testing.assert_array_equal(solution.t, t_eval)
        np.testing.assert_allclose(solution.y[0], np.exp(0.1 * solution.t))
        np.testing.assert_allclose(solution.y[-1], 2 * np.exp(0.1 * solution.t))


if __name__ == "__main__":
    print("Add -v for more debug output")
    import sys

    if "-v" in sys.argv:
        debug = True
    pybamm.settings.debug_mode = True
    unittest.main()<|MERGE_RESOLUTION|>--- conflicted
+++ resolved
@@ -25,13 +25,6 @@
         disc = pybamm.Discretisation()
         disc.process_model(model)
         # Solve
-<<<<<<< HEAD
-        solver = pybamm.CasadiSolver(mode="fast", rtol=1e-8, atol=1e-8, method="idas")
-        t_eval = np.linspace(0, 1, 100)
-        solution = solver.solve(model, t_eval)
-        np.testing.assert_array_equal(solution.t, t_eval)
-        np.testing.assert_allclose(solution.y[0], np.exp(0.1 * solution.t))
-=======
         solver = pybamm.CasadiSolver(mode="fast", rtol=1e-8, atol=1e-8)
         t_eval = np.linspace(0, 1, 100)
         solution = solver.solve(model, t_eval)
@@ -39,18 +32,10 @@
         np.testing.assert_array_almost_equal(
             solution.y[0], np.exp(0.1 * solution.t), decimal=5
         )
->>>>>>> 927ce97b
 
         # Safe mode (enforce events that won't be triggered)
         model.events = {"an event": var + 1}
         disc.process_model(model)
-<<<<<<< HEAD
-        solver = pybamm.CasadiSolver(rtol=1e-8, atol=1e-8, method="idas")
-        t_eval = np.linspace(0, 1, 100)
-        solution = solver.solve(model, t_eval)
-        np.testing.assert_array_equal(solution.t, t_eval)
-        np.testing.assert_allclose(solution.y[0], np.exp(0.1 * solution.t))
-=======
         solver = pybamm.CasadiSolver(rtol=1e-8, atol=1e-8)
         t_eval = np.linspace(0, 1, 100)
         solution = solver.solve(model, t_eval)
@@ -81,7 +66,6 @@
             solution.y[0], np.exp(0.1 * solution.t), decimal=5
         )
         pybamm.set_logging_level("WARNING")
->>>>>>> 927ce97b
 
     def test_model_solver_failure(self):
         # Create model
@@ -252,9 +236,7 @@
         # Solve
         solver = pybamm.CasadiSolver(rtol=1e-8, atol=1e-8)
         t_eval = np.linspace(0, 10, 100)
-        solution = solver.solve(
-            model, t_eval, external_variables={"var2": 0.5 * np.ones(100)}
-        )
+        solution = solver.solve(model, t_eval, external_variables={"var2": 0.5})
         np.testing.assert_allclose(solution.y[0], 1 - 0.5 * solution.t, rtol=1e-06)
 
     def test_model_solver_with_non_identity_mass(self):
