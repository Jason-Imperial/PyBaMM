#
# Tests for the Base Parameter Values class
#
import pybamm

import unittest
import numpy as np


class TestParameterValues(unittest.TestCase):
    def test_read_parameters_csv(self):
        data = pybamm.ParameterValues().read_parameters_csv(
            "input/parameters/lead-acid/default.csv"
        )
        self.assertEqual(data["R"], 8.314)

    def test_init(self):
        # from dict
        param = pybamm.ParameterValues({"a": 1})
        self.assertEqual(param["a"], 1)
        # from file
        param = pybamm.ParameterValues("input/parameters/lead-acid/default.csv")
        self.assertEqual(param["R"], 8.314)

    def test_overwrite(self):
        # from dicts
        param = pybamm.ParameterValues(
            base_parameters={"a": 1, "b": 2}, optional_parameters={"b": 3}
        )
        self.assertEqual(param["a"], 1)
        self.assertEqual(param["b"], 3)
        param.update({"a": 4})
        self.assertEqual(param["a"], 4)
        # from files
        param = pybamm.ParameterValues(
            base_parameters="input/parameters/lead-acid/default.csv",
            optional_parameters="input/parameters/lead-acid/optional_test.csv",
        )
        self.assertEqual(param["R"], 8.314)
        self.assertEqual(param["Ln"], 0.5)

    def test_get_parameter_value(self):
        parameter_values = pybamm.ParameterValues({"a": 1})
        param = pybamm.Parameter("a")
        self.assertEqual(parameter_values.get_parameter_value(param), 1)

    def test_process_symbol(self):
        parameter_values = pybamm.ParameterValues({"a": 1, "b": 2})
        # process parameter
        a = pybamm.Parameter("a")
        processed_a = parameter_values.process_symbol(a)
        self.assertTrue(isinstance(processed_a, pybamm.Scalar))
        self.assertEqual(processed_a.value, 1)

        # process binary operation
        b = pybamm.Parameter("b")
        sum = a + b
        processed_sum = parameter_values.process_symbol(sum)
        self.assertTrue(isinstance(processed_sum, pybamm.Addition))
        self.assertTrue(isinstance(processed_sum.children[0], pybamm.Scalar))
        self.assertTrue(isinstance(processed_sum.children[1], pybamm.Scalar))
        self.assertEqual(processed_sum.children[0].value, 1)
        self.assertEqual(processed_sum.children[1].value, 2)

        scal = pybamm.Scalar(34)
        mul = a * scal
        processed_mul = parameter_values.process_symbol(mul)
        self.assertTrue(isinstance(processed_mul, pybamm.Multiplication))
        self.assertTrue(isinstance(processed_mul.children[0], pybamm.Scalar))
        self.assertTrue(isinstance(processed_mul.children[1], pybamm.Scalar))
        self.assertEqual(processed_mul.children[0].value, 1)
        self.assertEqual(processed_mul.children[1].value, 34)

        # process unary operation
        grad = pybamm.Gradient(a)
        processed_grad = parameter_values.process_symbol(grad)
        self.assertTrue(isinstance(processed_grad, pybamm.Gradient))
        self.assertTrue(isinstance(processed_grad.children[0], pybamm.Scalar))
        self.assertEqual(processed_grad.children[0].value, 1)

        # process variable
        c = pybamm.Variable("c")
        processed_c = parameter_values.process_symbol(c)
        self.assertTrue(isinstance(processed_c, pybamm.Variable))
        self.assertEqual(processed_c.name, "c")

        # process scalar
        d = pybamm.Scalar(14)
        processed_d = parameter_values.process_symbol(d)
        self.assertTrue(isinstance(processed_d, pybamm.Scalar))
        self.assertEqual(processed_d.value, 14)

        # process array types
        e = pybamm.Vector(np.ones(4))
        processed_e = parameter_values.process_symbol(e)
        self.assertTrue(isinstance(processed_e, pybamm.Vector))
        np.testing.assert_array_equal(processed_e.evaluate(), np.ones(4))

        f = pybamm.Matrix(np.ones((5, 6)))
        processed_f = parameter_values.process_symbol(f)
        self.assertTrue(isinstance(processed_f, pybamm.Matrix))
        np.testing.assert_array_equal(processed_f.evaluate(), np.ones((5, 6)))

    def test_process_complex_expression(self):
        var1 = pybamm.Variable("var1")
        var2 = pybamm.Variable("var2")
        par1 = pybamm.Parameter("par1")
        par2 = pybamm.Parameter("par2")
        scal1 = pybamm.Scalar("scal1")
        scal2 = pybamm.Scalar("scal2")
        expression = (scal1 * (par1 + var2)) / ((var1 - par2) + scal2)

        param = pybamm.ParameterValues(base_parameters={"par1": 1, "par2": 2})
        exp_param = param.process_symbol(expression)
        self.assertTrue(isinstance(exp_param, pybamm.Division))
        # left side
        self.assertTrue(isinstance(exp_param.children[0], pybamm.Multiplication))
        self.assertTrue(isinstance(exp_param.children[0].children[0], pybamm.Scalar))
        self.assertTrue(isinstance(exp_param.children[0].children[1], pybamm.Addition))
        self.assertTrue(
            isinstance(exp_param.children[0].children[1].children[0], pybamm.Scalar)
        )
        self.assertEqual(exp_param.children[0].children[1].children[0].value, 1)
        self.assertTrue(
            isinstance(exp_param.children[0].children[1].children[1], pybamm.Variable)
        )
        # right side
        self.assertTrue(isinstance(exp_param.children[1], pybamm.Addition))
        self.assertTrue(
            isinstance(exp_param.children[1].children[0], pybamm.Subtraction)
        )
        self.assertTrue(
            isinstance(exp_param.children[1].children[0].children[0], pybamm.Variable)
        )
        self.assertTrue(
            isinstance(exp_param.children[1].children[0].children[1], pybamm.Scalar)
        )
        self.assertEqual(exp_param.children[1].children[0].children[1].value, 2)
        self.assertTrue(isinstance(exp_param.children[1].children[1], pybamm.Scalar))

    def test_process_model(self):
        model = pybamm.BaseModel()
        a = pybamm.Parameter("a")
        b = pybamm.Parameter("b")
        c = pybamm.Parameter("c")
        d = pybamm.Parameter("d")
        var = pybamm.Variable("var")
        model.rhs = {var: a * pybamm.grad(var)}
        model.initial_conditions = {var: b}
        model.boundary_conditions = {var: {"left": c, "right": d}}
        model.variables = {"var": var, "grad_var": pybamm.grad(var), "d_var": d * var}
        parameter_values = pybamm.ParameterValues({"a": 1, "b": 2, "c": 3, "d": 42})
        parameter_values.process_model(model)
        # rhs
        self.assertTrue(isinstance(model.rhs[var], pybamm.Multiplication))
        self.assertTrue(isinstance(model.rhs[var].children[0], pybamm.Scalar))
        self.assertTrue(isinstance(model.rhs[var].children[1], pybamm.Gradient))
        self.assertEqual(model.rhs[var].children[0].value, 1)
<<<<<<< HEAD
        # initial conditions
        self.assertTrue(isinstance(model.initial_conditions[var], pybamm.Scalar))
        self.assertEqual(model.initial_conditions[var].value, 2)
        # boundary conditions
        bc_key = list(model.boundary_conditions.keys())[0]
        self.assertTrue(isinstance(bc_key, pybamm.Variable))
        bc_value = list(model.boundary_conditions.values())[0]
        self.assertTrue(isinstance(bc_value["left"], pybamm.Scalar))
        self.assertEqual(bc_value["left"].value, 3)
        self.assertTrue(isinstance(bc_value["right"], pybamm.Scalar))
        self.assertEqual(bc_value["right"].value, 42)
=======
        # initial_conditions
        self.assertTrue(isinstance(model.initial_conditions[var], pybamm.Scalar))
        self.assertEqual(model.initial_conditions[var].value, 2)
        # boundary_conditions
        self.assertTrue(
            isinstance(model.boundary_conditions[var]["left"], pybamm.Scalar)
        )
        self.assertEqual(model.boundary_conditions[var]["left"].value, 3)
        self.assertTrue(
            isinstance(model.boundary_conditions[var]["right"], pybamm.Scalar)
        )
        self.assertEqual(model.boundary_conditions[var]["right"].value, 42)
        # variables
        self.assertEqual(model.variables["var"].id, var.id)
        self.assertTrue(isinstance(model.variables["grad_var"], pybamm.Gradient))
        self.assertTrue(
            isinstance(model.variables["grad_var"].children[0], pybamm.Variable)
        )
        self.assertEqual(model.variables["d_var"].id, (42 * var).id)
        self.assertTrue(isinstance(model.variables["d_var"].children[0], pybamm.Scalar))
        self.assertTrue(
            isinstance(model.variables["d_var"].children[1], pybamm.Variable)
        )
>>>>>>> 0d54ab4c


if __name__ == "__main__":
    print("Add -v for more debug output")
    import sys

    if "-v" in sys.argv:
        debug = True
    unittest.main()<|MERGE_RESOLUTION|>--- conflicted
+++ resolved
@@ -156,7 +156,6 @@
         self.assertTrue(isinstance(model.rhs[var].children[0], pybamm.Scalar))
         self.assertTrue(isinstance(model.rhs[var].children[1], pybamm.Gradient))
         self.assertEqual(model.rhs[var].children[0].value, 1)
-<<<<<<< HEAD
         # initial conditions
         self.assertTrue(isinstance(model.initial_conditions[var], pybamm.Scalar))
         self.assertEqual(model.initial_conditions[var].value, 2)
@@ -168,19 +167,6 @@
         self.assertEqual(bc_value["left"].value, 3)
         self.assertTrue(isinstance(bc_value["right"], pybamm.Scalar))
         self.assertEqual(bc_value["right"].value, 42)
-=======
-        # initial_conditions
-        self.assertTrue(isinstance(model.initial_conditions[var], pybamm.Scalar))
-        self.assertEqual(model.initial_conditions[var].value, 2)
-        # boundary_conditions
-        self.assertTrue(
-            isinstance(model.boundary_conditions[var]["left"], pybamm.Scalar)
-        )
-        self.assertEqual(model.boundary_conditions[var]["left"].value, 3)
-        self.assertTrue(
-            isinstance(model.boundary_conditions[var]["right"], pybamm.Scalar)
-        )
-        self.assertEqual(model.boundary_conditions[var]["right"].value, 42)
         # variables
         self.assertEqual(model.variables["var"].id, var.id)
         self.assertTrue(isinstance(model.variables["grad_var"], pybamm.Gradient))
@@ -192,7 +178,6 @@
         self.assertTrue(
             isinstance(model.variables["d_var"].children[1], pybamm.Variable)
         )
->>>>>>> 0d54ab4c
 
 
 if __name__ == "__main__":
