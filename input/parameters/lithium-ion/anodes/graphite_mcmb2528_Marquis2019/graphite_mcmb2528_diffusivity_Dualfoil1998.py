from pybamm import exp


def graphite_mcmb2528_diffusivity_Dualfoil1998(sto, T, T_inf, E_D_s, R_g):
    """
    Graphite MCMB 2528 diffusivity as a function of stochiometry, in this case the
    diffusivity is taken to be a constant. The value is taken from Dualfoil [1].

    References
    ----------
    .. [1] http://www.cchem.berkeley.edu/jsngrp/fortran.html

    Parameters
    ----------
    sto: :class: `numpy.Array`
        Electrode stochiometry
    T: :class: `numpy.Array`
        Dimensional temperature
    T_inf: double
        Reference temperature
    E_D_s: double
        Solid diffusion activation energy
    R_g: double
        The ideal gas constant

    Returns
    -------
    : double
        Solid diffusivity
   """

    D_ref = 3.9 * 10 ** (-14)
<<<<<<< HEAD
    # D(T) doesnt compare well
    # TODO: investigate why
    arrhenius = 1  # np.exp(E_D_s / R_g * (1 / T_inf - 1 / T))
=======
    arrhenius = exp(E_D_s / R_g * (1 / T_inf - 1 / T))
>>>>>>> 68bcec7b

    return D_ref * arrhenius<|MERGE_RESOLUTION|>--- conflicted
+++ resolved
@@ -30,12 +30,8 @@
    """
 
     D_ref = 3.9 * 10 ** (-14)
-<<<<<<< HEAD
     # D(T) doesnt compare well
     # TODO: investigate why
     arrhenius = 1  # np.exp(E_D_s / R_g * (1 / T_inf - 1 / T))
-=======
-    arrhenius = exp(E_D_s / R_g * (1 / T_inf - 1 / T))
->>>>>>> 68bcec7b
 
     return D_ref * arrhenius