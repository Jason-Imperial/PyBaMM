--- conflicted
+++ resolved
@@ -34,13 +34,7 @@
         pybamm.citations.register("Mohtat2019")
         super().__init__(name)
 
-<<<<<<< HEAD
-        Un = param.n.prim.U_dimensional
-        Up = param.p.prim.U_dimensional
-        T_ref = param.T_ref
-=======
         param = param or pybamm.LithiumIonParameters()
->>>>>>> 7cff6ea3
 
         Un = param.n.prim.U_dimensional
         Up = param.p.prim.U_dimensional
