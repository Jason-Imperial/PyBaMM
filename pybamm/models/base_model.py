#
# Base model class
#
import inspect
import numbers
import pybamm
import warnings


class ParamClass:
    """Class for converting a module of parameters into a class. For pickling."""

    def __init__(self, methods):
        for k, v in methods.__dict__.items():
            # don't save module attributes (e.g. pybamm, numpy)
            if not (k.startswith("__") or inspect.ismodule(v)):
                self.__dict__[k] = v


class BaseModel(object):
    """Base model class for other models to extend.

    Attributes
    ----------

    name: str
        A string giving the name of the model
    options: dict
        A dictionary of options to be passed to the model
    rhs: dict
        A dictionary that maps expressions (variables) to expressions that represent
        the rhs
    algebraic: dict
        A dictionary that maps expressions (variables) to expressions that represent
        the algebraic equations. The algebraic expressions are assumed to equate
        to zero. Note that all the variables in the model must exist in the keys of
        `rhs` or `algebraic`.
    initial_conditions: dict
        A dictionary that maps expressions (variables) to expressions that represent
        the initial conditions for the state variables y. The initial conditions for
        algebraic variables are provided as initial guesses to a root finding algorithm
        that calculates consistent initial conditions.
    boundary_conditions: dict
        A dictionary that maps expressions (variables) to expressions that represent
        the boundary conditions
    variables: dict
        A dictionary that maps strings to expressions that represent
        the useful variables
    events: list of :class:`pybamm.Event`
        A list of events. Each event can either cause the solver to terminate
        (e.g. concentration goes negative), or be used to inform the solver of the
        existance of a discontinuity (e.g. discontinuity in the input current)
    concatenated_rhs : :class:`pybamm.Concatenation`
        After discretisation, contains the expressions representing the rhs equations
        concatenated into a single expression
    concatenated_algebraic : :class:`pybamm.Concatenation`
        After discretisation, contains the expressions representing the algebraic
        equations concatenated into a single expression
    concatenated_initial_conditions : :class:`numpy.array`
        After discretisation, contains the vector of initial conditions
    mass_matrix : :class:`pybamm.Matrix`
        After discretisation, contains the mass matrix for the model. This is computed
        automatically
    mass_matrix_inv : :class:`pybamm.Matrix`
        After discretisation, contains the inverse mass matrix for the differential
        (rhs) part of model. This is computed automatically
    jacobian : :class:`pybamm.Concatenation`
        Contains the Jacobian for the model. If model.use_jacobian is True, the
        Jacobian is computed automatically during solver set up
    jacobian_rhs : :class:`pybamm.Concatenation`
        Contains the Jacobian for the part of the model which contains time derivatives.
        If model.use_jacobian is True, the Jacobian is computed automatically during
        solver set up
    jacobian_algebraic : :class:`pybamm.Concatenation`
        Contains the Jacobian for the algebraic part of the model. This may be used
        by the solver when calculating consistent initial conditions. If
        model.use_jacobian is True, the Jacobian is computed automatically during
        solver set up
    use_jacobian : bool
        Whether to use the Jacobian when solving the model (default is True)
    use_simplify : bool
        Whether to simplify the expression tress representing the rhs and
        algebraic equations, Jacobain (if using) and events, before solving the
        model (default is True)
    convert_to_format : str
        Whether to convert the expression trees representing the rhs and
        algebraic equations, Jacobain (if using) and events into a different format:

        - None: keep PyBaMM expression tree structure.
        - "python": convert into pure python code that will calculate the result of \
        calling `evaluate(t, y)` on the given expression treeself.
        - "casadi": convert into CasADi expression tree, which then uses CasADi's \
        algorithm to calculate the Jacobian.

        Default is "casadi".

    """

    def __init__(self, name="Unnamed model"):
        self.name = name
        self.options = {}

        # Initialise empty model
        self._rhs = {}
        self._algebraic = {}
        self._initial_conditions = {}
        self._boundary_conditions = {}
        self._variables = pybamm.FuzzyDict()
        self._events = []
        self._concatenated_rhs = None
        self._concatenated_algebraic = None
        self._concatenated_initial_conditions = None
        self._mass_matrix = None
        self._mass_matrix_inv = None
        self._jacobian = None
        self._jacobian_algebraic = None
        self.external_variables = []

        # Default behaviour is to use the jacobian and simplify
        self.use_jacobian = True
        self.use_simplify = True
        self.convert_to_format = "casadi"

        # Default timescale is 1 second
        self.timescale = pybamm.Scalar(1)

    def _set_dictionary(self, dict, name):
        """
        Convert any scalar equations in dict to 'pybamm.Scalar'
        and check that domains are consistent
        """
        # Convert any numbers to a pybamm.Scalar
        for var, eqn in dict.items():
            if isinstance(eqn, numbers.Number):
                dict[var] = pybamm.Scalar(eqn)

        if not all(
            [
                variable.domain == equation.domain
                or variable.domain == []
                or equation.domain == []
                for variable, equation in dict.items()
            ]
        ):
            raise pybamm.DomainError(
                "variable and equation in '{}' must have the same domain".format(name)
            )

        return dict

    @property
    def name(self):
        return self._name

    @name.setter
    def name(self, value):
        self._name = value

    @property
    def rhs(self):
        return self._rhs

    @rhs.setter
    def rhs(self, rhs):
        self._rhs = self._set_dictionary(rhs, "rhs")

    @property
    def algebraic(self):
        return self._algebraic

    @algebraic.setter
    def algebraic(self, algebraic):
        self._algebraic = self._set_dictionary(algebraic, "algebraic")

    @property
    def initial_conditions(self):
        return self._initial_conditions

    @initial_conditions.setter
    def initial_conditions(self, initial_conditions):
        self._initial_conditions = self._set_dictionary(
            initial_conditions, "initial_conditions"
        )

    @property
    def boundary_conditions(self):
        return self._boundary_conditions

    @boundary_conditions.setter
    def boundary_conditions(self, boundary_conditions):
        # Convert any numbers to a pybamm.Scalar
        for var, bcs in boundary_conditions.items():
            for side, bc in bcs.items():
                if isinstance(bc[0], numbers.Number):
                    # typ is the type of the bc, e.g. "Dirichlet" or "Neumann"
                    eqn, typ = boundary_conditions[var][side]
                    boundary_conditions[var][side] = (pybamm.Scalar(eqn), typ)
                # Check types
                if bc[1] not in ["Dirichlet", "Neumann"]:
                    raise pybamm.ModelError(
                        """
                        boundary condition types must be Dirichlet or Neumann, not '{}'
                        """.format(
                            bc[1]
                        )
                    )
        self._boundary_conditions = boundary_conditions

    @property
    def variables(self):
        return self._variables

    @variables.setter
    def variables(self, variables):
        self._variables = pybamm.FuzzyDict(variables)

    def variable_names(self):
        return list(self._variables.keys())

    @property
    def events(self):
        return self._events

    @events.setter
    def events(self, events):
        self._events = events

    @property
    def concatenated_rhs(self):
        return self._concatenated_rhs

    @concatenated_rhs.setter
    def concatenated_rhs(self, concatenated_rhs):
        self._concatenated_rhs = concatenated_rhs

    @property
    def concatenated_algebraic(self):
        return self._concatenated_algebraic

    @concatenated_algebraic.setter
    def concatenated_algebraic(self, concatenated_algebraic):
        self._concatenated_algebraic = concatenated_algebraic

    @property
    def concatenated_initial_conditions(self):
        return self._concatenated_initial_conditions

    @concatenated_initial_conditions.setter
    def concatenated_initial_conditions(self, concatenated_initial_conditions):
        self._concatenated_initial_conditions = concatenated_initial_conditions

    @property
    def mass_matrix(self):
        return self._mass_matrix

    @mass_matrix.setter
    def mass_matrix(self, mass_matrix):
        self._mass_matrix = mass_matrix

    @property
    def mass_matrix_inv(self):
        return self._mass_matrix_inv

    @mass_matrix_inv.setter
    def mass_matrix_inv(self, mass_matrix_inv):
        self._mass_matrix_inv = mass_matrix_inv

    @property
    def jacobian(self):
        return self._jacobian

    @jacobian.setter
    def jacobian(self, jacobian):
        self._jacobian = jacobian

    @property
    def jacobian_rhs(self):
        return self._jacobian_rhs

    @jacobian_rhs.setter
    def jacobian_rhs(self, jacobian_rhs):
        self._jacobian_rhs = jacobian_rhs

    @property
    def jacobian_algebraic(self):
        return self._jacobian_algebraic

    @jacobian_algebraic.setter
    def jacobian_algebraic(self, jacobian_algebraic):
        self._jacobian_algebraic = jacobian_algebraic

    @property
    def param(self):
        return self._param

    @param.setter
    def param(self, values):
        # convert module into a class
        # (StackOverflow: https://tinyurl.com/yk3euon3)
        self._param = ParamClass(values)

    @property
    def options(self):
        return self._options

    @options.setter
    def options(self, options):
        self._options = options

    @property
    def timescale(self):
        "Timescale of model, to be used for non-dimensionalising time when solving"
        return self._timescale

    @timescale.setter
    def timescale(self, value):
        "Set the timescale"
        self._timescale = value

    def __getitem__(self, key):
        return self.rhs[key]

    def new_copy(self, options=None):
        "Create an empty copy with identical options, or new options if specified"
        options = options or self.options
        new_model = self.__class__(options)
        new_model.name = self.name
        new_model.use_jacobian = self.use_jacobian
        new_model.use_simplify = self.use_simplify
        new_model.convert_to_format = self.convert_to_format
        new_model.timescale = self.timescale
        return new_model

    def update(self, *submodels):
        """
        Update model to add new physics from submodels

        Parameters
        ----------
        submodel : iterable of :class:`pybamm.BaseModel`
            The submodels from which to create new model
        """
        for submodel in submodels:

            # check and then update dicts
            self.check_and_combine_dict(self._rhs, submodel.rhs)
            self.check_and_combine_dict(self._algebraic, submodel.algebraic)
            self.check_and_combine_dict(
                self._initial_conditions, submodel.initial_conditions
            )
            self.check_and_combine_dict(
                self._boundary_conditions, submodel.boundary_conditions
            )
            self.variables.update(submodel.variables)  # keys are strings so no check
            self._events += submodel.events

    def check_and_combine_dict(self, dict1, dict2):
        # check that the key ids are distinct
        ids1 = set(x.id for x in dict1.keys())
        ids2 = set(x.id for x in dict2.keys())
        if len(ids1.intersection(ids2)) != 0:
            variables = [x for x in dict1.keys() if x.id in ids1.intersection(ids2)]
            raise pybamm.ModelError(
                "Submodel incompatible: duplicate variables '{}'".format(variables)
            )
        dict1.update(dict2)

    def check_well_posedness(self, post_discretisation=False):
        """
        Check that the model is well-posed by executing the following tests:
        - Model is not over- or underdetermined, by comparing keys and equations in rhs
        and algebraic. Overdetermined if more equations than variables, underdetermined
        if more variables than equations.
        - There is an initial condition in self.initial_conditions for each
        variable/equation pair in self.rhs
        - There are appropriate boundary conditions in self.boundary_conditions for each
        variable/equation pair in self.rhs and self.algebraic

        Parameters
        ----------
        post_discretisation : boolean
            A flag indicating tests to be skipped after discretisation
        """
        self.check_for_time_derivatives()
        self.check_well_determined(post_discretisation)
        self.check_algebraic_equations(post_discretisation)
        self.check_ics_bcs()
        self.check_default_variables_dictionaries()
        # Can't check variables after discretising, since Variable objects get replaced
        # by StateVector objects
        # Checking variables is slow, so only do it in debug mode
        if pybamm.settings.debug_mode is True and post_discretisation is False:
            self.check_variables()

    def check_for_time_derivatives(self):
        # Check that no variable time derivatives exist in the rhs equations
        for key, eq in self.rhs.items():
            for node in eq.pre_order():
                if isinstance(node, pybamm.VariableDot):
                    raise pybamm.ModelError(
<<<<<<< HEAD
                        "time derivative of variable found ({}) in rhs equation {}"
                        .format(
                            node, key
                        )
                    )
                if isinstance(node, pybamm.StateVectorDot):
                    raise pybamm.ModelError(
                        "time derivative of state vector found ({}) in rhs equation {}"
                        .format(
                            node, key
                        )
=======
                        "time derivative of variable"
                        + " found ({}) in rhs equation {}".format(node, key)
                    )
                if isinstance(node, pybamm.StateVectorDot):
                    raise pybamm.ModelError(
                        "time derivative of state vector"
                        + " found ({}) in rhs equation {}".format(node, key)
>>>>>>> 4cc26b15
                    )

        # Check that no variable time derivatives exist in the algebraic equations
        for key, eq in self.algebraic.items():
            for node in eq.pre_order():
                if isinstance(node, pybamm.VariableDot):
                    raise pybamm.ModelError(
                        "time derivative of variable found ({}) in algebraic"
                        "equation {}".format(node, key)
                    )
                if isinstance(node, pybamm.StateVectorDot):
                    raise pybamm.ModelError(
                        "time derivative of state vector found ({}) in algebraic"
                        "equation {}".format(node, key)
                    )

    def check_well_determined(self, post_discretisation):
        """ Check that the model is not under- or over-determined. """
        # Equations (differential and algebraic)
        # Get all the variables from differential and algebraic equations
        vars_in_rhs_keys = set()
        vars_in_algebraic_keys = set()
        vars_in_eqns = set()
        # Get all variables ids from rhs and algebraic keys and equations, and
        # from boundary conditions
        # For equations we look through the whole expression tree.
        # "Variables" can be Concatenations so we also have to look in the whole
        # expression tree
        for var, eqn in self.rhs.items():
            vars_in_rhs_keys.update(
                [x.id for x in var.pre_order() if isinstance(x, pybamm.Variable)]
            )
            vars_in_eqns.update(
                [x.id for x in eqn.pre_order() if isinstance(x, pybamm.Variable)]
            )
            vars_in_eqns.update(
                [
                    x.get_variable().id
                    for x in eqn.pre_order()
                    if isinstance(x, pybamm.VariableDot)
                ]
            )
        for var, eqn in self.algebraic.items():
            vars_in_algebraic_keys.update(
                [x.id for x in var.pre_order() if isinstance(x, pybamm.Variable)]
            )
            vars_in_eqns.update(
                [x.id for x in eqn.pre_order() if isinstance(x, pybamm.Variable)]
            )
            vars_in_eqns.update(
                [
                    x.get_variable().id
                    for x in eqn.pre_order()
                    if isinstance(x, pybamm.VariableDot)
                ]
            )
        for var, side_eqn in self.boundary_conditions.items():
            for side, (eqn, typ) in side_eqn.items():
                vars_in_eqns.update(
                    [x.id for x in eqn.pre_order() if isinstance(x, pybamm.Variable)]
                )
                vars_in_eqns.update(
                    [
                        x.get_variable().id
                        for x in eqn.pre_order()
                        if isinstance(x, pybamm.VariableDot)
                    ]
                )
        # If any keys are repeated between rhs and algebraic then the model is
        # overdetermined
        if not set(vars_in_rhs_keys).isdisjoint(vars_in_algebraic_keys):
            raise pybamm.ModelError("model is overdetermined (repeated keys)")
        # If any algebraic keys don't appear in the eqns (or bcs) then the model is
        # overdetermined (but rhs keys can be absent from the eqns, e.g. dcdt = -1 is
        # fine)
        # Skip this step after discretisation, as any variables in the equations will
        # have been discretised to slices but keys will still be variables
        extra_algebraic_keys = vars_in_algebraic_keys.difference(vars_in_eqns)
        if extra_algebraic_keys and not post_discretisation:
            raise pybamm.ModelError("model is overdetermined (extra algebraic keys)")
        # If any variables in the equations don't appear in the keys then the model is
        # underdetermined
        vars_in_keys = vars_in_rhs_keys.union(vars_in_algebraic_keys)
        extra_variables_in_equations = vars_in_eqns.difference(vars_in_keys)

        # get ids of external variables
        external_ids = {var.id for var in self.external_variables}
        for var in self.external_variables:
            if isinstance(var, pybamm.Concatenation):
                child_ids = {child.id for child in var.children}
                external_ids = external_ids.union(child_ids)

        extra_variables = extra_variables_in_equations.difference(external_ids)

        if extra_variables:
            raise pybamm.ModelError("model is underdetermined (too many variables)")

    def check_algebraic_equations(self, post_discretisation):
        """
        Check that the algebraic equations are well-posed.
        Before discretisation, each algebraic equation key must appear in the equation
        After discretisation, there must be at least one StateVector in each algebraic
        equation
        """
        vars_in_bcs = set()
        for var, side_eqn in self.boundary_conditions.items():
            for eqn, _ in side_eqn.values():
                vars_in_bcs.update(
                    [x.id for x in eqn.pre_order() if isinstance(x, pybamm.Variable)]
                )
        if not post_discretisation:
            # After the model has been defined, each algebraic equation key should
            # appear in that algebraic equation, or in the boundary conditions
            # this has been relaxed for concatenations for now
            for var, eqn in self.algebraic.items():
                if not (
                    any(x.id == var.id for x in eqn.pre_order())
                    or var.id in vars_in_bcs
                    or isinstance(var, pybamm.Concatenation)
                ):
                    raise pybamm.ModelError(
                        "each variable in the algebraic eqn keys must appear in the eqn"
                    )
        else:
            # variables in keys don't get discretised so they will no longer match
            # with the state vectors in the algebraic equations. Instead, we check
            # that each algebraic equation contains some StateVector
            for eqn in self.algebraic.values():
                if not any(isinstance(x, pybamm.StateVector) for x in eqn.pre_order()):
                    raise pybamm.ModelError(
                        "each algebraic equation must contain at least one StateVector"
                    )

    def check_ics_bcs(self):
        """ Check that the initial and boundary conditions are well-posed. """
        # Initial conditions
        for var in self.rhs.keys():
            if var not in self.initial_conditions.keys():
                raise pybamm.ModelError(
                    """no initial condition given for variable '{}'""".format(var)
                )

        # Boundary conditions
        for var, eqn in {**self.rhs, **self.algebraic}.items():
            if eqn.has_symbol_of_classes(
                (pybamm.Gradient, pybamm.Divergence)
            ) and not eqn.has_symbol_of_classes(pybamm.Integral):
                # I have relaxed this check for now so that the lumped temperature
                # equation doesn't raise errors (this has and average in it)

                # Variable must be in the boundary conditions
                if not any(
                    var.id == x.id
                    for symbol in self.boundary_conditions.keys()
                    for x in symbol.pre_order()
                ):
                    raise pybamm.ModelError(
                        """
                        no boundary condition given for
                        variable '{}' with equation '{}'.
                        """.format(
                            var, eqn
                        )
                    )

    def check_default_variables_dictionaries(self):
        """ Chec that the right variables are provided. """
        missing_vars = []
        for output, expression in self._variables.items():
            if expression is None:
                missing_vars.append(output)
        if len(missing_vars) > 0:
            warnings.warn(
                "the standard output variable(s) '{}' have not been supplied. "
                "These may be required for testing or comparison with other "
                "models.".format(missing_vars),
                pybamm.ModelWarning,
                stacklevel=2,
            )
            # Remove missing entries
            for output in missing_vars:
                del self._variables[output]

    def check_variables(self):
        # Create list of all Variable nodes that appear in the model's list of variables
        all_vars = {}
        for eqn in self.variables.values():
            # Add all variables in the equation to the list of variables
            all_vars.update(
                {x.id: x for x in eqn.pre_order() if isinstance(x, pybamm.Variable)}
            )
        var_ids_in_keys = set()

        model_and_external_variables = (
            list(self.rhs.keys())
            + list(self.algebraic.keys())
            + self.external_variables
        )

        for var in model_and_external_variables:
            if isinstance(var, pybamm.Variable):
                var_ids_in_keys.add(var.id)
            # Key can be a concatenation
            elif isinstance(var, pybamm.Concatenation):
                var_ids_in_keys.update([child.id for child in var.children])

        for var_id, var in all_vars.items():
            if var_id not in var_ids_in_keys:
                raise pybamm.ModelError(
                    """
                    No key set for variable '{}'. Make sure it is included in either
                    model.rhs, model.algebraic, or model.external_variables in an
                    unmodified form (e.g. not Broadcasted)
                    """.format(
                        var
                    )
                )

    def info(self, symbol_name):
        """
        Provides helpful summary information for a symbol.

        Parameters
        ----------
        parameter_name : str
        """

        div = "-----------------------------------------"
        symbol = find_symbol_in_model(self, symbol_name)

        if not symbol:
            return None

        print(div)
        print(symbol_name, "\n")
        print(type(symbol))

        if isinstance(symbol, pybamm.FunctionParameter):
            print("")
            print("Inputs:")
            symbol.print_input_names()

        print(div)

    @property
    def default_solver(self):
        "Return default solver based on whether model is ODE model or DAE model"
        if len(self.algebraic) == 0:
            return pybamm.ScipySolver()
        elif pybamm.have_idaklu() and self.use_jacobian is True:
            # KLU solver requires jacobian to be provided
            return pybamm.IDAKLUSolver()
        else:
            return pybamm.CasadiSolver(mode="safe")


# helper functions for finding symbols
def find_symbol_in_tree(tree, name):
    if name == tree.name:
        return tree
    elif len(tree.children) > 0:
        for child in tree.children:
            child_return = find_symbol_in_tree(child, name)
            if child_return:
                return child_return


def find_symbol_in_dict(dic, name):
    for tree in dic.values():
        tree_return = find_symbol_in_tree(tree, name)
        if tree_return:
            return tree_return


def find_symbol_in_model(model, name):
    dics = [
        model.rhs,
        model.algebraic,
        model.variables,
    ]
    for dic in dics:
        dic_return = find_symbol_in_dict(dic, name)
        if dic_return:
            return dic_return<|MERGE_RESOLUTION|>--- conflicted
+++ resolved
@@ -398,19 +398,6 @@
             for node in eq.pre_order():
                 if isinstance(node, pybamm.VariableDot):
                     raise pybamm.ModelError(
-<<<<<<< HEAD
-                        "time derivative of variable found ({}) in rhs equation {}"
-                        .format(
-                            node, key
-                        )
-                    )
-                if isinstance(node, pybamm.StateVectorDot):
-                    raise pybamm.ModelError(
-                        "time derivative of state vector found ({}) in rhs equation {}"
-                        .format(
-                            node, key
-                        )
-=======
                         "time derivative of variable"
                         + " found ({}) in rhs equation {}".format(node, key)
                     )
@@ -418,7 +405,6 @@
                     raise pybamm.ModelError(
                         "time derivative of state vector"
                         + " found ({}) in rhs equation {}".format(node, key)
->>>>>>> 4cc26b15
                     )
 
         # Check that no variable time derivatives exist in the algebraic equations
