#
# Base model class
#
import pybamm

import numbers
import os
import warnings


class BaseModel(object):
    """Base model class for other models to extend.

    Attributes
    ----------

    rhs: dict
        A dictionary that maps expressions (variables) to expressions that represent
        the rhs
    algebraic: dict
        A dictionary that maps expressions (variables) to expressions that represent
        the algebraic equations. The algebraic expressions are assumed to equate
        to zero. Note that all the variables in the model must exist in the keys of
        `rhs` or `algebraic`.
    initial_conditions: dict
        A dictionary that maps expressions (variables) to expressions that represent
        the initial conditions for the state variables y. The initial conditions for
        algebraic variables are provided as initial guesses to a root finding algorithm
        that calculates consistent initial conditions.
    boundary_conditions: dict
        A dictionary that maps expressions (variables) to expressions that represent
        the boundary conditions
    variables: dict
        A dictionary that maps strings to expressions that represent
        the useful variables
    events: list
        A list of events that should cause the solver to terminate (e.g. concentration
        goes negative)

    """

    def __init__(self):
        # Default name
        self.name = "Unnamed Model"

        # Initialise empty model
        self._rhs = {}
        self._algebraic = {}
        self._initial_conditions = {}
        self._boundary_conditions = {}
        self._variables = {}
        self._events = []
        self._concatenated_rhs = None
        self._concatenated_initial_conditions = None
        self._mass_matrix = None
        self._jacobian = None

        # Default behaviour is to use the jacobian and simplify
        self.use_jacobian = True
        self.use_simplify = True

        # Default behaviour: no capacitance in the model
        self._use_capacitance = False

    def _set_dict(self, dict, name):
        """
        Convert any scalar equations in dict to 'pybamm.Scalar'
        and check that domains are consistent
        """
        # Convert any numbers to a pybamm.Scalar
        for var, eqn in dict.items():
            if isinstance(eqn, numbers.Number):
                dict[var] = pybamm.Scalar(eqn)

        if not all(
            [
                variable.domain == equation.domain
                or variable.domain == []
                or equation.domain == []
                for variable, equation in dict.items()
            ]
        ):
            raise pybamm.DomainError(
                "variable and equation in '{}' must have the same domain".format(name)
            )

        return dict

    @property
    def name(self):
        return self._name

    @name.setter
    def name(self, value):
        self._name = value

    @property
    def rhs(self):
        return self._rhs

    @rhs.setter
    def rhs(self, rhs):
        self._rhs = self._set_dict(rhs, "rhs")

    @property
    def algebraic(self):
        return self._algebraic

    @algebraic.setter
    def algebraic(self, algebraic):
        self._algebraic = self._set_dict(algebraic, "algebraic")

    @property
    def initial_conditions(self):
        return self._initial_conditions

    @initial_conditions.setter
    def initial_conditions(self, initial_conditions):
        self._initial_conditions = self._set_dict(
            initial_conditions, "initial_conditions"
        )

    @property
    def boundary_conditions(self):
        return self._boundary_conditions

    @boundary_conditions.setter
    def boundary_conditions(self, boundary_conditions):
        # Convert any numbers to a pybamm.Scalar
        for var, bcs in boundary_conditions.items():
            for side, bc in bcs.items():
                if isinstance(bc[0], numbers.Number):
                    # typ is the type of the bc, e.g. "Dirichlet" or "Neumann"
                    eqn, typ = boundary_conditions[var][side]
                    boundary_conditions[var][side] = (pybamm.Scalar(eqn), typ)
                # Check types
                if bc[1] not in ["Dirichlet", "Neumann"]:
                    raise pybamm.ModelError(
                        """
                        boundary condition types must be Dirichlet or Neumann, not '{}'
                        """.format(
                            bc[1]
                        )
                    )
        self._boundary_conditions = boundary_conditions

    @property
    def variables(self):
        return self._variables

    @variables.setter
    def variables(self, variables):
        self._variables = variables

    @property
    def events(self):
        return self._events

    @events.setter
    def events(self, events):
        self._events = events

    @property
    def concatenated_rhs(self):
        return self._concatenated_rhs

    @concatenated_rhs.setter
    def concatenated_rhs(self, concatenated_rhs):
        self._concatenated_rhs = concatenated_rhs

    @property
    def concatenated_initial_conditions(self):
        return self._concatenated_initial_conditions

    @concatenated_initial_conditions.setter
    def concatenated_initial_conditions(self, concatenated_initial_conditions):
        self._concatenated_initial_conditions = concatenated_initial_conditions

    @property
    def mass_matrix(self):
        return self._mass_matrix

    @mass_matrix.setter
    def mass_matrix(self, mass_matrix):
        self._mass_matrix = mass_matrix

    @property
    def jacobian(self):
        return self._jacobian

    @jacobian.setter
    def jacobian(self, jacobian):
        self._jacobian = jacobian

    @property
    def use_capacitance(self):
        return self._use_capacitance

    @property
    def bc_options(self):
        return self._bc_options

    @property
    def set_of_parameters(self):
        return self._set_of_parameters

    def __getitem__(self, key):
        return self.rhs[key]

    def update(self, *submodels):
        """
        Update model to add new physics from submodels

        Parameters
        ----------
        submodel : iterable of :class:`pybamm.BaseModel`
            The submodels from which to create new model
        """
        for submodel in submodels:

            # check and then update dicts
            self.check_and_combine_dict(self._rhs, submodel.rhs)
            self.check_and_combine_dict(self._algebraic, submodel.algebraic)
            self.check_and_combine_dict(
                self._initial_conditions, submodel.initial_conditions
            )
            self.check_and_combine_dict(
                self._boundary_conditions, submodel.boundary_conditions
            )
            self.variables.update(submodel.variables)  # keys are strings so no check
            self._events.extend(submodel.events)

    def check_and_combine_dict(self, dict1, dict2):
        # check that the key ids are distinct
        ids1 = set(x.id for x in dict1.keys())
        ids2 = set(x.id for x in dict2.keys())
        if len(ids1.intersection(ids2)) != 0:
            raise pybamm.ModelError("Submodel incompatible: duplicate variables")
        dict1.update(dict2)

    def check_well_posedness(self, post_discretisation=False):
        """
        Check that the model is well-posed by executing the following tests:
        - Model is not over- or underdetermined, by comparing keys and equations in rhs
        and algebraic. Overdetermined if more equations than variables, underdetermined
        if more variables than equations.
        - There is an initial condition in self.initial_conditions for each
        variable/equation pair in self.rhs
        - There are appropriate boundary conditions in self.boundary_conditions for each
        variable/equation pair in self.rhs and self.algebraic

        Parameters
        ----------
        post_discretisation : boolean
            A flag indicating tests to be skipped after discretisation
        """
        self.check_well_determined(post_discretisation)
        self.check_algebraic_equations(post_discretisation)
        self.check_ics_bcs()
        self.check_variables()

    def check_well_determined(self, post_discretisation):
        """ Check that the model is not under- or over-determined. """
        # Equations (differential and algebraic)
        # Get all the variables from differential and algebraic equations
        vars_in_rhs_keys = set()
        vars_in_algebraic_keys = set()
        vars_in_eqns = set()
        # Get all variables ids from rhs and algebraic keys and equations
        # For equations we look through the whole expression tree.
        # "Variables" can be Concatenations so we also have to look in the whole
        # expression tree
        for var, eqn in self.rhs.items():
            vars_in_rhs_keys.update(
                [x.id for x in var.pre_order() if isinstance(x, pybamm.Variable)]
            )
            vars_in_eqns.update(
                [x.id for x in eqn.pre_order() if isinstance(x, pybamm.Variable)]
            )
        for var, eqn in self.algebraic.items():
            vars_in_algebraic_keys.update(
                [x.id for x in var.pre_order() if isinstance(x, pybamm.Variable)]
            )
            vars_in_eqns.update(
                [x.id for x in eqn.pre_order() if isinstance(x, pybamm.Variable)]
            )
        # If any keys are repeated between rhs and algebraic then the model is
        # overdetermined
        if not set(vars_in_rhs_keys).isdisjoint(vars_in_algebraic_keys):
            raise pybamm.ModelError("model is overdetermined (repeated keys)")
        # If any algebraic keys don't appear in the eqns then the model is
        # overdetermined (but rhs keys can be absent from the eqns, e.g. dcdt = -1 is
        # fine)
        # Skip this step after discretisation, as any variables in the equations will
        # have been discretised to slices but keys will still be variables
        extra_algebraic_keys = vars_in_algebraic_keys.difference(vars_in_eqns)
        if extra_algebraic_keys and not post_discretisation:
            raise pybamm.ModelError("model is overdetermined (extra algebraic keys)")
        # If any variables in the equations don't appear in the keys then the model is
        # underdetermined
        vars_in_keys = vars_in_rhs_keys.union(vars_in_algebraic_keys)
        extra_variables = vars_in_eqns.difference(vars_in_keys)
        if extra_variables:
            raise pybamm.ModelError("model is underdetermined (too many variables)")

    def check_algebraic_equations(self, post_discretisation):
        """
        Check that the algebraic equations are well-posed.
        Before discretisation, each algebraic equation key must appear in the equation
        After discretisation, there must be at least one StateVector in each algebraic
        equation
        """
        if not post_discretisation:
            # After the model has been defined, each algebraic equation key should
            # appear in that algebraic equation
            for var, eqn in self.algebraic.items():
                if not any(x.id == var.id for x in eqn.pre_order()):
                    raise pybamm.ModelError(
                        "each variable in the algebraic eqn keys must appear in the eqn"
                    )
        else:
            # variables in keys don't get discretised so they will no longer match
            # with the state vectors in the algebraic equations. Instead, we check
            # that each algebraic equation contains some StateVector
            for eqn in self.algebraic.values():
                if not any(isinstance(x, pybamm.StateVector) for x in eqn.pre_order()):
                    raise pybamm.ModelError(
                        "each algebraic equation must contain at least one StateVector"
                    )

    def check_ics_bcs(self):
        """ Check that the initial and boundary conditions are well-posed. """
        # Initial conditions
        for var in self.rhs.keys():
            if var not in self.initial_conditions.keys():
                raise pybamm.ModelError(
                    """no initial condition given for variable '{}'""".format(var)
                )

        # Boundary conditions
        for var, eqn in {**self.rhs, **self.algebraic}.items():
            if eqn.has_symbol_of_class((pybamm.Gradient, pybamm.Divergence)):
                # Variable must be in the boundary conditions
                if not any(
                    var.id == x.id
                    for symbol in self.boundary_conditions.keys()
                    for x in symbol.pre_order()
                ):
                    raise pybamm.ModelError(
                        """
                        no boundary condition given for variable '{}' with equation '{}'
                        """.format(
                            var, eqn
                        )
                    )

    def check_variables(self):
        """ Chec that the right variables are provided. """
        missing_vars = []
        for output, expression in self._variables.items():
            if expression is None:
                missing_vars.append(output)
        if len(missing_vars) > 0:
            warnings.warn(
                "the standard output variable(s) '{}' have not been supplied. "
                "These may be required for testing or comparison with other "
                "models.".format(missing_vars),
                pybamm.ModelWarning,
                stacklevel=2,
            )
            # Remove missing entries
            for output in missing_vars:
                del self._variables[output]


class StandardBatteryBaseModel(BaseModel):
    """
    Base model class with some default settings and required variables

    **Extends:** :class:`StandardBatteryBaseModel`
    """

    def __init__(self):
        super().__init__()
        self.set_standard_output_variables()

    @property
    def default_parameter_values(self):
        # Default parameter values, geometry, submesh, spatial methods and solver
        # Lion parameters left as default parameter set for tests
        input_path = os.path.join(os.getcwd(), "input", "parameters", "lithium-ion")
        return pybamm.ParameterValues(
            os.path.join(
                input_path, "mcmb2528_lif6-in-ecdmc_lico2_parameters_Dualfoil.csv"
            ),
            {
                "Typical current [A]": 1,
                "Current function": os.path.join(
                    os.getcwd(),
                    "pybamm",
                    "parameters",
                    "standard_current_functions",
                    "constant_current.py",
                ),
                "Electrolyte diffusivity": os.path.join(
                    input_path, "electrolyte_diffusivity_Capiglia1999.py"
                ),
                "Electrolyte conductivity": os.path.join(
                    input_path, "electrolyte_conductivity_Capiglia1999.py"
                ),
                "Negative electrode OCV": os.path.join(
                    input_path, "graphite_mcmb2528_ocp_Dualfoil.py"
                ),
                "Positive electrode OCV": os.path.join(
                    input_path, "lico2_ocp_Dualfoil.py"
                ),
                "Negative electrode diffusivity": os.path.join(
                    input_path, "graphite_mcmb2528_diffusivity_Dualfoil.py"
                ),
                "Positive electrode diffusivity": os.path.join(
                    input_path, "lico2_diffusivity_Dualfoil.py"
                ),
            },
        )

    @property
    def default_geometry(self):
        return pybamm.Geometry("1D macro", "1+1D micro")

    @property
    def default_var_pts(self):
        var = pybamm.standard_spatial_vars
        return {
            var.x_n: 40,
            var.x_s: 25,
            var.x_p: 35,
            var.r_n: 10,
            var.r_p: 10,
<<<<<<< HEAD
            var.y: 10,
=======
>>>>>>> ebce43b5
            var.z: 10,
        }

    @property
    def default_submesh_types(self):
        return {
            "negative electrode": pybamm.Uniform1DSubMesh,
            "separator": pybamm.Uniform1DSubMesh,
            "positive electrode": pybamm.Uniform1DSubMesh,
            "negative particle": pybamm.Uniform1DSubMesh,
            "positive particle": pybamm.Uniform1DSubMesh,
            "current collector": pybamm.Uniform1DSubMesh,
        }

    @property
    def default_spatial_methods(self):
        return {
            "macroscale": pybamm.FiniteVolume,
            "negative particle": pybamm.FiniteVolume,
            "positive particle": pybamm.FiniteVolume,
            "current collector": pybamm.FiniteVolume,
        }

    @property
    def default_solver(self):
        """
        Create and return the default solver for this model
        """
        try:
            default_solver = pybamm.ScikitsOdeSolver()
        except ImportError:
            default_solver = pybamm.ScipySolver()

        return default_solver

    @property
    def default_bc_options(self):
        return {"dimensionality": 1}

    def set_standard_output_variables(self):
        # Standard output variables
        # Interfacial current
        self.variables.update(
            {
                "Negative electrode current density": None,
                "Positive electrode current density": None,
                "Electrolyte current density": None,
                "Interfacial current density": None,
                "Exchange-current density": None,
            }
        )

        self.variables.update(
            {
                "Negative electrode current density [A.m-2]": None,
                "Positive electrode current density [A.m-2]": None,
                "Electrolyte current density [A.m-2]": None,
                "Interfacial current density [A.m-2]": None,
                "Exchange-current density [A.m-2]": None,
            }
        )
        # Voltage
        self.variables.update(
            {
                "Negative electrode open circuit potential": None,
                "Positive electrode open circuit potential": None,
                "Average negative electrode open circuit potential": None,
                "Average positive electrode open circuit potential": None,
                "Average open circuit voltage": None,
                "Measured open circuit voltage": None,
                "Terminal voltage": None,
            }
        )

        self.variables.update(
            {
                "Negative electrode open circuit potential [V]": None,
                "Positive electrode open circuit potential [V]": None,
                "Average negative electrode open circuit potential [V]": None,
                "Average positive electrode open circuit potential [V]": None,
                "Average open circuit voltage [V]": None,
                "Measured open circuit voltage [V]": None,
                "Terminal voltage [V]": None,
            }
        )

        # Overpotentials
        self.variables.update(
            {
                "Negative reaction overpotential": None,
                "Positive reaction overpotential": None,
                "Average negative reaction overpotential": None,
                "Average positive reaction overpotential": None,
                "Average reaction overpotential": None,
                "Average electrolyte overpotential": None,
                "Average solid phase ohmic losses": None,
            }
        )

        self.variables.update(
            {
                "Negative reaction overpotential [V]": None,
                "Positive reaction overpotential [V]": None,
                "Average negative reaction overpotential [V]": None,
                "Average positive reaction overpotential [V]": None,
                "Average reaction overpotential [V]": None,
                "Average electrolyte overpotential [V]": None,
                "Average solid phase ohmic losses [V]": None,
            }
        )
        # Concentration
        self.variables.update(
            {
                "Electrolyte concentration": None,
                "Electrolyte concentration [mol.m-3]": None,
            }
        )

        # Potential
        self.variables.update(
            {
                "Negative electrode potential [V]": None,
                "Positive electrode potential [V]": None,
                "Electrolyte potential [V]": None,
            }
        )

        # Current
        icell = pybamm.electrical_parameters.current_with_time
        icell_dim = pybamm.electrical_parameters.dimensional_current_density_with_time
        I = pybamm.electrical_parameters.dimensional_current_with_time
        self.variables.update(
            {
                "Total current density": icell,
                "Total current density [A.m-2]": icell_dim,
                "Current [A]": I,
            }
        )
        # Time
        self.variables.update({"Time": pybamm.t})
        # x-position
        var = pybamm.standard_spatial_vars
        L_x = pybamm.geometric_parameters.L_x
        self.variables.update(
            {
                "x": var.x,
                "x [m]": var.x * L_x,
                "x_n": var.x_n,
                "x_n [m]": var.x_n * L_x,
                "x_s": var.x_s,
                "x_s [m]": var.x_s * L_x,
                "x_p": var.x_p,
                "x_p [m]": var.x_p * L_x,
            }
        )


class SubModel(StandardBatteryBaseModel):
    def __init__(self, set_of_parameters):
        super().__init__()
        self._set_of_parameters = set_of_parameters
        # Initialise empty variables (to avoid overwriting with 'None')
        self.variables = {}


class LeadAcidBaseModel(StandardBatteryBaseModel):
    """
    Overwrites default parameters from Base Model with default parameters for
    lead-acid models

    **Extends:** :class:`StandardBatteryBaseModel`

    """

    def __init__(self):
        super().__init__()

    @property
    def default_parameter_values(self):
        input_path = os.path.join(os.getcwd(), "input", "parameters", "lead-acid")
        return pybamm.ParameterValues(
            "input/parameters/lead-acid/default.csv",
            {
                "Typical current [A]": 1,
                "Current function": os.path.join(
                    os.getcwd(),
                    "pybamm",
                    "parameters",
                    "standard_current_functions",
                    "constant_current.py",
                ),
                "Electrolyte diffusivity": os.path.join(
                    input_path, "electrolyte_diffusivity_Gu1997.py"
                ),
                "Electrolyte conductivity": os.path.join(
                    input_path, "electrolyte_conductivity_Gu1997.py"
                ),
                "Electrolyte viscosity": os.path.join(
                    input_path, "electrolyte_viscosity_Chapman1968.py"
                ),
                "Darken thermodynamic factor": os.path.join(
                    input_path, "darken_thermodynamic_factor_Chapman1968.py"
                ),
                "Negative electrode OCV": os.path.join(
                    input_path, "lead_electrode_ocv_Bode1977.py"
                ),
                "Positive electrode OCV": os.path.join(
                    input_path, "lead_dioxide_electrode_ocv_Bode1977.py"
                ),
            },
        )

    @property
    def default_geometry(self):
        return pybamm.Geometry("1D macro")

    def set_standard_output_variables(self):
        super().set_standard_output_variables()
        # Standard time variable
        time_scale = pybamm.standard_parameters_lead_acid.tau_discharge
        I = pybamm.electrical_parameters.dimensional_current_with_time
        self.variables.update(
            {
                "Time [s]": pybamm.t * time_scale,
                "Time [min]": pybamm.t * time_scale / 60,
                "Time [h]": pybamm.t * time_scale / 3600,
                "Discharge capacity [A.h]": I * pybamm.t * time_scale / 3600,
            }
        )


class LithiumIonBaseModel(StandardBatteryBaseModel):
    """
    Overwrites default parameters from Base Model with default parameters for
    lithium-ion models

    **Extends:** :class:`StandardBatteryBaseModel`

    """

    def __init__(self):
        super().__init__()

    def set_standard_output_variables(self):
        super().set_standard_output_variables()
        # Additional standard output variables
        # Time
        time_scale = pybamm.standard_parameters_lithium_ion.tau_discharge
        I = pybamm.electrical_parameters.dimensional_current_with_time
        self.variables.update(
            {
                "Time [s]": pybamm.t * time_scale,
                "Time [min]": pybamm.t * time_scale / 60,
                "Time [h]": pybamm.t * time_scale / 3600,
                "Discharge capacity [A.h]": I * pybamm.t * time_scale / 3600,
            }
        )

        # Particle concentration and position
        self.variables.update(
            {
                "Negative particle concentration": None,
                "Positive particle concentration": None,
                "Negative particle surface concentration": None,
                "Positive particle surface concentration": None,
                "Negative particle concentration [mol.m-3]": None,
                "Positive particle concentration [mol.m-3]": None,
                "Negative particle surface concentration [mol.m-3]": None,
                "Positive particle surface concentration [mol.m-3]": None,
            }
        )
        var = pybamm.standard_spatial_vars
        param = pybamm.geometric_parameters
        self.variables.update(
            {
                "r_n": var.r_n,
                "r_n [m]": var.r_n * param.R_n,
                "r_p": var.r_p,
                "r_p [m]": var.r_p * param.R_p,
            }
        )<|MERGE_RESOLUTION|>--- conflicted
+++ resolved
@@ -436,10 +436,7 @@
             var.x_p: 35,
             var.r_n: 10,
             var.r_p: 10,
-<<<<<<< HEAD
             var.y: 10,
-=======
->>>>>>> ebce43b5
             var.z: 10,
         }
 
