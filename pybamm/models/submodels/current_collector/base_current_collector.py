#
# Base class for current collector submodels
#
import pybamm


class BaseModel(pybamm.BaseSubModel):
    """Base class for current collector submodels

    Parameters
    ----------
    param : parameter class
        The parameters to use for this submodel


    **Extends:** :class:`pybamm.BaseSubModel`
    """

<<<<<<< HEAD
    def __init__(self, param):
        super().__init__(param)
=======
    def __init__(self, param, domain):
        super().__init__(param, domain)
>>>>>>> 96e99f07

    def _get_standard_potential_variables(self, phi_s_cn, phi_s_cp):
        """
        A private function to obtain the standard variables which
        can be derived from the potential in the current collector.

        Parameters
        ----------
        phi_cc : :class:`pybamm.Symbol`
            The potential in the current collector.

        Returns
        -------
        variables : dict
            The variables which can be derived from the potential in the
            current collector.
        """

        pot_scale = self.param.potential_scale

        V_cc = phi_s_cp - phi_s_cn

        # add more to this
        variables = {
<<<<<<< HEAD
            "Negative current collector potential": phi_s_cn,
            "Negative current collector potential [V]": phi_s_cn * pot_scale,
            "Positive current collector potential": phi_s_cp,
            "Positive current collector potential [V]": phi_s_cp * pot_scale,
            "Local current collector potential difference": V_cc,
            "Local current collector potential difference [V]": V_cc * pot_scale,
=======
            self.domain + "current collector potential": phi_cc,
            self.domain + " current collector potential [V]": phi_cc * pot_scale,
>>>>>>> 96e99f07
        }

        return variables

    def _get_standard_current_variables(self, i_cc, i_boundary_cc):
        """
        A private function to obtain the standard variables which
        can be derived from the current in the current collector.

        Parameters
        ----------
        i_cc : :class:`pybamm.Symbol`
            The current in the current collector.
        i_boundary_cc : :class:`pybamm.Symbol`
            The current leaving the current collector and going into the cell

        Returns
        -------
        variables : dict
            The variables which can be derived from the current in the current
            collector.
        """

        # TO DO: implement grad in 2D to return i_cc
        # just need this to get 1D models working for now
        variables = {"Current collector current density": i_boundary_cc}

        return variables<|MERGE_RESOLUTION|>--- conflicted
+++ resolved
@@ -16,15 +16,10 @@
     **Extends:** :class:`pybamm.BaseSubModel`
     """
 
-<<<<<<< HEAD
-    def __init__(self, param):
-        super().__init__(param)
-=======
     def __init__(self, param, domain):
         super().__init__(param, domain)
->>>>>>> 96e99f07
 
-    def _get_standard_potential_variables(self, phi_s_cn, phi_s_cp):
+    def _get_standard_potential_variables(self, phi_cc):
         """
         A private function to obtain the standard variables which
         can be derived from the potential in the current collector.
@@ -43,21 +38,10 @@
 
         pot_scale = self.param.potential_scale
 
-        V_cc = phi_s_cp - phi_s_cn
-
         # add more to this
         variables = {
-<<<<<<< HEAD
-            "Negative current collector potential": phi_s_cn,
-            "Negative current collector potential [V]": phi_s_cn * pot_scale,
-            "Positive current collector potential": phi_s_cp,
-            "Positive current collector potential [V]": phi_s_cp * pot_scale,
-            "Local current collector potential difference": V_cc,
-            "Local current collector potential difference [V]": V_cc * pot_scale,
-=======
             self.domain + "current collector potential": phi_cc,
             self.domain + " current collector potential [V]": phi_cc * pot_scale,
->>>>>>> 96e99f07
         }
 
         return variables
@@ -81,7 +65,6 @@
             collector.
         """
 
-        # TO DO: implement grad in 2D to return i_cc
         # just need this to get 1D models working for now
         variables = {"Current collector current density": i_boundary_cc}
 
