--- conflicted
+++ resolved
@@ -94,73 +94,6 @@
             }
         )
         for reaction_name in reaction_names:
-<<<<<<< HEAD
-            zero_s = pybamm.FullBroadcast(0, "separator", "current collector")
-            j_p = variables[
-                f"Positive electrode {reaction_name}{phase_name}"
-                "interfacial current density"
-            ]
-            j_p_dim = variables[
-                f"Positive electrode {reaction_name}{phase_name}"
-                "interfacial current density [A.m-2]"
-            ]
-
-            if self.half_cell:
-                j = pybamm.concatenation(zero_s, j_p)
-                j_dim = pybamm.concatenation(zero_s, j_p_dim)
-            else:
-                if reaction_name == "SEI on cracks ":
-                    roughness_n = variables["Negative electrode roughness ratio"] - 1
-                else:
-                    roughness_n = 1
-                j_n = variables[
-                    f"Negative electrode {reaction_name}{phase_name}"
-                    "interfacial current density"
-                ] * roughness_n
-                j_n_dim = variables[
-                    f"Negative electrode {reaction_name}{phase_name}"
-                    "interfacial current density [A.m-2]"
-                ] * roughness_n
-                j = pybamm.concatenation(j_n, zero_s, j_p)
-                j_dim = pybamm.concatenation(j_n_dim, zero_s, j_p_dim)
-
-            if reaction_name not in ["SEI ", "SEI on cracks ", "lithium plating "]:
-                j0_p = variables[
-                    f"Positive electrode {reaction_name}exchange current density"
-                ]
-                j0_p_dim = variables[
-                    f"Positive electrode {reaction_name}"
-                    "exchange current density [A.m-2]"
-                ]
-
-                if self.half_cell:
-                    j0 = pybamm.concatenation(zero_s, j0_p)
-                    j0_dim = pybamm.concatenation(zero_s, j0_p_dim)
-                else:
-                    j0_n = variables[
-                        f"Negative electrode {reaction_name}exchange current density"
-                    ]
-                    j0_n_dim = variables[
-                        f"Negative electrode {reaction_name}"
-                        "exchange current density [A.m-2]"
-                    ]
-                    j0 = pybamm.concatenation(j0_n, zero_s, j0_p)
-                    j0_dim = pybamm.concatenation(j0_n_dim, zero_s, j0_p_dim)
-                new_variables.update(
-                    {
-                        f"{reaction_name}{phase_name}interfacial ".capitalize()
-                        + "current density": j,
-                        f"{reaction_name}{phase_name}interfacial ".capitalize()
-                        + "current density [A.m-2]": j_dim,
-                        f"{reaction_name}exchange ".capitalize()
-                        + "current density": j0,
-                        f"{reaction_name}exchange ".capitalize()
-                        + "current density [A.m-2]": j0_dim,
-                    }
-                )
-
-=======
->>>>>>> b25ce8c4
             # Sum variables
             a_j_k = new_variables[
                 f"{Domain} electrode {reaction_name}{phase_name}volumetric "
