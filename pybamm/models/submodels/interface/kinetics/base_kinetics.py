#
# Base kinetics class
#
import pybamm
from ..base_interface import BaseInterface


class BaseKinetics(BaseInterface):
    """
    Base submodel for kinetics

    Parameters
    ----------
    param :
        model parameters
    domain : str
        The domain to implement the model, either: 'Negative' or 'Positive'.
    reaction : str
        The name of the reaction being implemented
    options: dict
        A dictionary of options to be passed to the model.
        See :class:`pybamm.BaseBatteryModel`
    phase : str
        Phase of the particle

    **Extends:** :class:`pybamm.interface.BaseInterface`
    """

    def __init__(self, param, domain, reaction, options, phase):
        super().__init__(param, domain, reaction, options=options, phase=phase)
        # print("Jason-enter BaseKinetics")

    def get_fundamental_variables(self):
<<<<<<< HEAD
        domain = self.domain.lower()
=======
        # print("Jason-enter get_fundamental_variables")

        domain = self.domain.lower()
        phase_name = self.phase_name

>>>>>>> 72aacb3e
        if (
            self.options["total interfacial current density as a state"] == "true"
            and "main" in self.reaction
        ):
            j = pybamm.Variable(
<<<<<<< HEAD
                f"Total {domain} electrode interfacial current density variable",
=======
                f"Total {domain} electrode {phase_name}interfacial current density variable",# Jason-{phase_name}
>>>>>>> 72aacb3e
                domain=f"{domain} electrode",
                auxiliary_domains={"secondary": "current collector"},
            )

            variables = {
<<<<<<< HEAD
                f"Total {domain} electrode interfacial current density variable": j
=======
                f"Total {domain} electrode {phase_name}interfacial current density variable": j
>>>>>>> 72aacb3e
            }
            return variables
        else:
            return {}

    def get_coupled_variables(self, variables):
<<<<<<< HEAD
        Domain = self.domain
        domain = Domain.lower()
        reaction_name = self.reaction_name

=======
        # print("Jason-enter get_coupled_variables")
        phase_name = self.phase_name
>>>>>>> 72aacb3e
        if self.reaction == "lithium metal plating":  # li metal electrode (half-cell)
            delta_phi = variables[
                "Lithium metal interface surface potential difference"
            ]
        else:
            delta_phi = variables[f"{Domain} electrode surface potential difference"]
            # If delta_phi was broadcast, take only the orphan.
            if isinstance(delta_phi, pybamm.Broadcast):
                delta_phi = delta_phi.orphans[0]
        # For "particle-size distribution" models, delta_phi must then be
        # broadcast to "particle size" domain
        if (
            self.reaction == "lithium-ion main"
            and self.options["particle size"] == "distribution"
        ):
            delta_phi = pybamm.PrimaryBroadcast(delta_phi, [f"{domain} particle size"])

        # Get exchange-current density
        j0 = self._get_exchange_current_density(variables)
        # Get open-circuit potential variables and reaction overpotential
        if self.options["particle size"] == "distribution":
            ocp = variables[
                f"{Domain} electrode {reaction_name}open circuit potential distribution"
            ]
        else:
            ocp = variables[f"{Domain} electrode {reaction_name}open circuit potential"]
        # If ocp was broadcast, take only the orphan.
        if isinstance(ocp, pybamm.Broadcast):
            ocp = ocp.orphans[0]
        eta_r = delta_phi - ocp

        # Get average interfacial current density
        j_tot_av = self._get_average_total_interfacial_current_density(variables)
        # j = j_tot_av + (j - pybamm.x_average(j))  # enforce true average

        # Add SEI resistance in the negative electrode
        if self.domain == "Negative":
            if self.half_cell or self.options["SEI film resistance"] == "average":
                R_sei = self.phase_param.R_sei
                L_sei = variables[f"Total {phase_name}SEI thickness"]
                eta_sei = -j_tot_av * L_sei * R_sei # Jason - how j_tot_av should be split to primary and secondary j_tot_av? average does not apply to multi-material yet
            elif self.options["SEI film resistance"] == "distributed":
                R_sei = self.phase_param.R_sei
                L_sei = variables[f"Total {phase_name}SEI thickness"]
                j_tot = variables[
                    f"Total negative electrode {phase_name}interfacial current density variable" # Jason - {phase_name},here means primary reaction current
                ]

                # Override print_name
                j_tot.print_name = "j_tot"

                eta_sei = -j_tot * L_sei * R_sei
            else:
                eta_sei = pybamm.Scalar(0)
            eta_r += eta_sei

        # Get number of electrons in reaction
        ne = self._get_number_of_electrons_in_reaction()
        # Get kinetics. Note: T and u must have the same domain as j0 and eta_r
        if self.half_cell and self.domain == "Negative":
            T = variables["X-averaged cell temperature"]
            u = variables["Lithium metal interface utilisation"]
        elif j0.domain in ["current collector", ["current collector"]]:
            T = variables["X-averaged cell temperature"]
            u = variables[f"X-averaged {domain} electrode interface utilisation"]
        elif j0.domain == [f"{domain} particle size"]:
            if j0.domains["secondary"] != [f"{domain} electrode"]:
                T = variables["X-averaged cell temperature"]
<<<<<<< HEAD
                u = variables[f"X-averaged {domain} electrode interface utilisation"]
=======
                u = variables[
                    "X-averaged "
                    + self.domain.lower()
                    + " electrode interface utilisation" # Jason - {phase_name}
                ]
>>>>>>> 72aacb3e
            else:
                T = variables[f"{Domain} electrode temperature"]
                u = variables[f"{Domain} electrode interface utilisation"]

            # Broadcast T onto "particle size" domain
            T = pybamm.PrimaryBroadcast(T, [f"{domain} particle size"])
        else:
            T = variables[f"{Domain} electrode temperature"]
            u = variables[f"{Domain} electrode interface utilisation"]

        # Update j, except in the "distributed SEI resistance" model, where j will be
        # found by solving an algebraic equation.
        # (In the "distributed SEI resistance" model, we have already defined j)
        j = self._get_kinetics(j0, ne, eta_r, T, u)

        if j.domain == [f"{domain} particle size"]:
            # If j depends on particle size, get size-dependent "distribution"
            # variables first
            variables.update(
                self._get_standard_size_distribution_interfacial_current_variables(j)
            )
            variables.update(
                self._get_standard_size_distribution_exchange_current_variables(j0)
            )
            variables.update(
                self._get_standard_size_distribution_overpotential_variables(eta_r)
            )

        variables.update(self._get_standard_interfacial_current_variables(j))

        variables.update(
            self._get_standard_total_interfacial_current_variables(j_tot_av)
        )
        variables.update(self._get_standard_exchange_current_variables(j0))
        variables.update(self._get_standard_overpotential_variables(eta_r))

        variables.update(
            self._get_standard_volumetric_current_density_variables(variables)
        )

        if self.domain == "Negative" and self.reaction in [
            "lithium-ion main",
            "lithium metal plating",
            "lead-acid main",
        ]:
            variables.update(
                self._get_standard_sei_film_overpotential_variables(eta_sei)
            )

        return variables

    def set_algebraic(self, variables):
<<<<<<< HEAD
        domain = self.domain.lower()
=======
        # print("Jason-enter set_algebraic")
        domain = self.domain.lower()
        phase_name = self.phase_name
        # print(f"Jason-enter set_algebraic, domain={domain}")

>>>>>>> 72aacb3e
        if (
            self.options["total interfacial current density as a state"] == "true"
            and "main" in self.reaction
        ):

            j_tot_var = variables[
<<<<<<< HEAD
                f"Total {domain} electrode interfacial current density variable"
            ]
=======
                f"Total {domain} electrode {phase_name}interfacial current density variable"# Jason-{phase_name}
            ] # Jason-{phase_name}?
>>>>>>> 72aacb3e

            # Override print_name
            j_tot_var.print_name = "j_tot"

            j_tot = variables[
<<<<<<< HEAD
                f"Sum of {domain} electrode interfacial current densities"
=======
                "Sum of "
                + self.domain.lower()
                + f" electrode {phase_name}interfacial current densities"# Jason-{phase_name}, but this sum variable needs to be calculated in total_kinetics.py
>>>>>>> 72aacb3e
            ]
            # Algebraic equation to set the variable j_tot_var
            # equal to the sum of currents j_tot
            self.algebraic[j_tot_var] = j_tot_var - j_tot

    def set_initial_conditions(self, variables):
<<<<<<< HEAD
        domain = self.domain.lower()
=======
        # print("Jason-enter set_initial_conditions")
        domain = self.domain.lower()
        phase_name = self.phase_name
>>>>>>> 72aacb3e
        if (
            self.options["total interfacial current density as a state"] == "true"
            and "main" in self.reaction
        ):
            param = self.param
            j_tot_var = variables[
<<<<<<< HEAD
                f"Total {domain} electrode interfacial current density variable"
            ]
=======
                f"Total {domain} electrode {phase_name}interfacial current density variable"
            ] # Jason-{phase_name}?
            # print(f"Jason - Total {domain} electrode {phase_name}interfacial current density variable")
>>>>>>> 72aacb3e
            current_at_0 = (
                pybamm.FunctionParameter("Current function [A]", {"Time [s]": 0})
                / param.I_typ
                * pybamm.sign(param.I_typ)
            )
            sgn = 1 if self.domain == "Negative" else -1
            # i / (a*l), assuming a=1 initially
            j_tot_av_init = sgn * current_at_0 / self.domain_param.l

            self.initial_conditions[j_tot_var] = j_tot_av_init

    def _get_interface_variables_for_first_order(self, variables):
        # This is a bit of a hack, but we need to wrap electrolyte concentration with
        # the NotConstant class
        # to differentiate it from the electrolyte concentration inside the
        # surface potential difference when taking j.diff(c_e) later on
        Domain = self.domain
        domain = Domain.lower()

        c_e_0 = pybamm.NotConstant(
            variables["Leading-order x-averaged electrolyte concentration"]
        )
        c_e = pybamm.PrimaryBroadcast(c_e_0, self.domain_for_broadcast)
        hacked_variables = {**variables, f"{Domain} electrolyte concentration": c_e}
        delta_phi = variables[
            f"Leading-order x-averaged {domain} electrode surface potential difference"
        ]
        j0 = self._get_exchange_current_density(hacked_variables)
        ne = self._get_number_of_electrons_in_reaction()
        if self.reaction == "lead-acid main":
            ocp = self.phase_param.U(c_e_0, self.param.T_init)
        elif self.reaction == "lead-acid oxygen":
            ocp = self.phase_param.U_Ox

        T = variables["X-averaged cell temperature"]
        u = variables[f"X-averaged {domain} electrode interface utilisation"]

        return c_e_0, delta_phi, j0, ne, ocp, T, u

    def _get_j_diffusion_limited_first_order(self, variables):
        """
        First-order correction to the interfacial current density due to
        diffusion-limited effects. For a general model the correction term is zero,
        since the reaction is not diffusion-limited
        """
        return pybamm.Scalar(0)<|MERGE_RESOLUTION|>--- conflicted
+++ resolved
@@ -31,50 +31,36 @@
         # print("Jason-enter BaseKinetics")
 
     def get_fundamental_variables(self):
-<<<<<<< HEAD
+        # print("Jason-enter get_fundamental_variables")
+
         domain = self.domain.lower()
-=======
-        # print("Jason-enter get_fundamental_variables")
-
-        domain = self.domain.lower()
-        phase_name = self.phase_name
-
->>>>>>> 72aacb3e
+        phase_name = self.phase_name
+
         if (
             self.options["total interfacial current density as a state"] == "true"
             and "main" in self.reaction
         ):
             j = pybamm.Variable(
-<<<<<<< HEAD
-                f"Total {domain} electrode interfacial current density variable",
-=======
                 f"Total {domain} electrode {phase_name}interfacial current density variable",# Jason-{phase_name}
->>>>>>> 72aacb3e
                 domain=f"{domain} electrode",
                 auxiliary_domains={"secondary": "current collector"},
             )
 
             variables = {
-<<<<<<< HEAD
-                f"Total {domain} electrode interfacial current density variable": j
-=======
-                f"Total {domain} electrode {phase_name}interfacial current density variable": j
->>>>>>> 72aacb3e
+               f"Total {domain} electrode {phase_name}interfacial current density variable": j
             }
             return variables
         else:
             return {}
 
     def get_coupled_variables(self, variables):
-<<<<<<< HEAD
         Domain = self.domain
         domain = Domain.lower()
         reaction_name = self.reaction_name
 
-=======
         # print("Jason-enter get_coupled_variables")
         phase_name = self.phase_name
->>>>>>> 72aacb3e
+
         if self.reaction == "lithium metal plating":  # li metal electrode (half-cell)
             delta_phi = variables[
                 "Lithium metal interface surface potential difference"
@@ -143,15 +129,7 @@
         elif j0.domain == [f"{domain} particle size"]:
             if j0.domains["secondary"] != [f"{domain} electrode"]:
                 T = variables["X-averaged cell temperature"]
-<<<<<<< HEAD
                 u = variables[f"X-averaged {domain} electrode interface utilisation"]
-=======
-                u = variables[
-                    "X-averaged "
-                    + self.domain.lower()
-                    + " electrode interface utilisation" # Jason - {phase_name}
-                ]
->>>>>>> 72aacb3e
             else:
                 T = variables[f"{Domain} electrode temperature"]
                 u = variables[f"{Domain} electrode interface utilisation"]
@@ -204,67 +182,44 @@
         return variables
 
     def set_algebraic(self, variables):
-<<<<<<< HEAD
-        domain = self.domain.lower()
-=======
         # print("Jason-enter set_algebraic")
         domain = self.domain.lower()
         phase_name = self.phase_name
         # print(f"Jason-enter set_algebraic, domain={domain}")
-
->>>>>>> 72aacb3e
         if (
             self.options["total interfacial current density as a state"] == "true"
             and "main" in self.reaction
         ):
 
             j_tot_var = variables[
-<<<<<<< HEAD
-                f"Total {domain} electrode interfacial current density variable"
-            ]
-=======
                 f"Total {domain} electrode {phase_name}interfacial current density variable"# Jason-{phase_name}
             ] # Jason-{phase_name}?
->>>>>>> 72aacb3e
 
             # Override print_name
             j_tot_var.print_name = "j_tot"
 
             j_tot = variables[
-<<<<<<< HEAD
-                f"Sum of {domain} electrode interfacial current densities"
-=======
                 "Sum of "
                 + self.domain.lower()
                 + f" electrode {phase_name}interfacial current densities"# Jason-{phase_name}, but this sum variable needs to be calculated in total_kinetics.py
->>>>>>> 72aacb3e
             ]
             # Algebraic equation to set the variable j_tot_var
             # equal to the sum of currents j_tot
             self.algebraic[j_tot_var] = j_tot_var - j_tot
 
     def set_initial_conditions(self, variables):
-<<<<<<< HEAD
-        domain = self.domain.lower()
-=======
         # print("Jason-enter set_initial_conditions")
         domain = self.domain.lower()
         phase_name = self.phase_name
->>>>>>> 72aacb3e
         if (
             self.options["total interfacial current density as a state"] == "true"
             and "main" in self.reaction
         ):
             param = self.param
             j_tot_var = variables[
-<<<<<<< HEAD
-                f"Total {domain} electrode interfacial current density variable"
-            ]
-=======
                 f"Total {domain} electrode {phase_name}interfacial current density variable"
             ] # Jason-{phase_name}?
             # print(f"Jason - Total {domain} electrode {phase_name}interfacial current density variable")
->>>>>>> 72aacb3e
             current_at_0 = (
                 pybamm.FunctionParameter("Current function [A]", {"Time [s]": 0})
                 / param.I_typ
