--- conflicted
+++ resolved
@@ -19,12 +19,7 @@
     reaction : str
         The name of the reaction being implemented
     options: dict
-<<<<<<< HEAD
-        A dictionary of options to be passed to the model. In this case "sei film
-        resistance" and "particle-size distribution" are the important options.
-=======
         A dictionary of options to be passed to the model.
->>>>>>> f7bb791e
         See :class:`pybamm.BaseBatteryModel`
 
     **Extends:** :class:`pybamm.interface.BaseInterface`
@@ -32,14 +27,6 @@
 
     def __init__(self, param, domain, reaction, options):
         super().__init__(param, domain, reaction)
-<<<<<<< HEAD
-        if options is None:
-            options = {
-                "sei film resistance": None,
-                "particle-size distribution": False
-            }
-=======
->>>>>>> f7bb791e
         self.options = options
 
     def get_fundamental_variables(self):
@@ -76,7 +63,7 @@
         # broadcast to "particle-size domain"
         if (
             self.reaction == "lithium-ion main"
-            and self.options["particle-size distribution"] is True
+            and self.options["particle-size distribution"] == "true"
         ):
             delta_phi = pybamm.PrimaryBroadcast(
                 delta_phi, [self.domain.lower() + " particle-size domain"]
@@ -133,7 +120,7 @@
         # (In the "distributed SEI resistance" model, we have already defined j)
         if (
             self.reaction == "lithium-ion main"
-            and self.options["particle-size distribution"] is True
+            and self.options["particle-size distribution"] == "true"
         ):
             # For "particle-size distribution" models, additional steps (R-averaging)
             # are necessary to calculate j
