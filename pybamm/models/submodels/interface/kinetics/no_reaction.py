--- conflicted
+++ resolved
@@ -37,15 +37,12 @@
         variables.update(self._get_standard_exchange_current_variables(zero))
         return variables
 
-<<<<<<< HEAD
-=======
     def get_coupled_variables(self, variables):
         variables.update(
             self._get_standard_volumetric_current_density_variables(variables)
         )
         return variables
 
->>>>>>> a5e813e1
     def _get_dj_dc(self, variables):
         return pybamm.Scalar(0)
 
