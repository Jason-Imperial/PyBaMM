#
# Diffusion-limited kinetics
#

import pybamm
from ..base_interface import BaseInterface


class DiffusionLimited(BaseInterface):
    """
    Submodel for diffusion-limited kinetics

    Parameters
    ----------
    param :
        model parameters
    domain : str
        The domain to implement the model, either: 'Negative' or 'Positive'.
    reaction : str
        The name of the reaction being implemented
    options: dict
        A dictionary of options to be passed to the model. See
        :class:`pybamm.BaseBatteryModel`
    order : str
        The order of the model ("leading" or "full")

    **Extends:** :class:`pybamm.interface.BaseInterface`
    """

    def __init__(self, param, domain, reaction, options, order):
        super().__init__(param, domain, reaction, options)
        self.order = order

    def get_coupled_variables(self, variables):
        domain, Domain = self.domain_Domain
        reaction_name = self.reaction_name

        delta_phi_s = variables[f"{Domain} electrode surface potential difference [V]"]
        # If delta_phi_s was broadcast, take only the orphan
        if isinstance(delta_phi_s, pybamm.Broadcast):
            delta_phi_s = delta_phi_s.orphans[0]

        # Get exchange-current density
        j0 = self._get_exchange_current_density(variables)
        # Get open-circuit potential variables and reaction overpotential
        ocp = variables[f"{Domain} electrode {reaction_name}open circuit potential [V]"]
        eta_r = delta_phi_s - ocp

        # Get interfacial current densities
        j = self._get_diffusion_limited_current_density(variables)
        j_tot_av, a_j_tot_av = self._get_average_total_interfacial_current_density(
            variables
        )

        variables.update(self._get_standard_interfacial_current_variables(j))
        variables.update(
            self._get_standard_total_interfacial_current_variables(j_tot_av, a_j_tot_av)
        )
        variables.update(self._get_standard_exchange_current_variables(j0))
        variables.update(self._get_standard_overpotential_variables(eta_r))

        variables.update(
            self._get_standard_volumetric_current_density_variables(variables)
        )

        # No SEI film resistance in this model
        eta_sei = pybamm.Scalar(0)
        variables.update(self._get_standard_sei_film_overpotential_variables(eta_sei))

        return variables

    def _get_diffusion_limited_current_density(self, variables):
        param = self.param
        if self.domain == "negative":
            if self.order == "leading":
                j_p = variables[
                    f"X-averaged positive electrode {self.reaction_name}"
                    "interfacial current density [A.m-2]"
                ]
                j = -self.param.p.L * j_p / self.param.n.L
            elif self.order == "full":
                tor_s = variables["Separator electrolyte transport efficiency"]
                c_ox_s = variables["Separator oxygen concentration [mol.m-3]"]
                N_ox_neg_sep_interface = (
                    -pybamm.boundary_value(tor_s, "left")
<<<<<<< HEAD
                    * param.D_ox
                    * pybamm.BoundaryGradient(c_ox_s, "left")
=======
                    * param.curlyD_ox
                    * pybamm.boundary_gradient(c_ox_s, "left")
>>>>>>> 019823cb
                )

                j = -N_ox_neg_sep_interface / -param.s_ox_Ox / param.n.L

        return j<|MERGE_RESOLUTION|>--- conflicted
+++ resolved
@@ -83,13 +83,8 @@
                 c_ox_s = variables["Separator oxygen concentration [mol.m-3]"]
                 N_ox_neg_sep_interface = (
                     -pybamm.boundary_value(tor_s, "left")
-<<<<<<< HEAD
                     * param.D_ox
-                    * pybamm.BoundaryGradient(c_ox_s, "left")
-=======
-                    * param.curlyD_ox
                     * pybamm.boundary_gradient(c_ox_s, "left")
->>>>>>> 019823cb
                 )
 
                 j = -N_ox_neg_sep_interface / -param.s_ox_Ox / param.n.L
