--- conflicted
+++ resolved
@@ -7,12 +7,8 @@
 
 class CurrentSigmoidOpenCircuitPotential(BaseOpenCircuitPotential):
     def get_coupled_variables(self, variables):
-<<<<<<< HEAD
+        domain, Domain = self.domain_Domain
         current = variables["Total current density [A.m-2]"]
-=======
-        domain, Domain = self.domain_Domain
-        current = variables["Total current density"]
->>>>>>> beb8cdff
         k = 100
 
         if Domain == "Positive":
