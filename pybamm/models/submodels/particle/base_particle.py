--- conflicted
+++ resolved
@@ -406,29 +406,6 @@
                     "tertiary": "current collector",
                 },
             )
-<<<<<<< HEAD
-        elif isinstance(N_s, pybamm.Scalar):
-            # N_s is a constant (zero), as in "fast" submodels
-
-            N_s_distribution = pybamm.FullBroadcastToEdges(
-                0,
-                [f"{domain} {phase_name}particle"],
-                auxiliary_domains={
-                    "secondary": f"{domain} {phase_name}particle size",
-                    "tertiary": f"{domain} electrode",
-                    "quaternary": "current collector",
-                },
-            )
-            N_s_xav_distribution = pybamm.FullBroadcastToEdges(
-                0,
-                [f"{domain} {phase_name}particle"],
-                auxiliary_domains={
-                    "secondary": f"{domain} {phase_name}particle size",
-                    "tertiary": "current collector",
-                },
-            )
-=======
->>>>>>> 8ddae12e
         else:
             N_s_xav_distribution = N_s
             N_s_distribution = pybamm.TertiaryBroadcast(N_s, [f"{domain} electrode"])
