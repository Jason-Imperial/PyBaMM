--- conflicted
+++ resolved
@@ -42,19 +42,10 @@
         param = self.param
 
         N_e_diffusion = -tor * param.D_e(c_e, T) * pybamm.grad(c_e)
-<<<<<<< HEAD
         N_e_migration = param.C_e * param.t_plus(c_e) * i_e / param.gamma_e
         N_e_convection = param.C_e * c_e * v_box
 
         N_e = N_e_diffusion + N_e_migration + N_e_convection
-=======
-        # N_e_migration = (param.C_e * param.t_plus) / param.gamma_e * i_e
-        # N_e_convection = param.C_e * c_e * v_box
-
-        # N_e = N_e_diffusion + N_e_migration + N_e_convection
-
-        N_e = N_e_diffusion + param.C_e * c_e * v_box
->>>>>>> 1fcbd4e8
 
         variables.update(self._get_standard_flux_variables(N_e))
 
@@ -68,8 +59,7 @@
         deps_dt = variables["Porosity change"]
         c_e = variables["Electrolyte concentration"]
         N_e = variables["Electrolyte flux"]
-<<<<<<< HEAD
-        div_Vbox_s = variables["Transverse volume-averaged acceleration"]
+        div_Vbox = variables["Transverse volume-averaged acceleration"]
 
         # All possible reactions. Some of these could be zero
         j = variables["Interfacial current density"]
@@ -78,23 +68,6 @@
         source_terms = (
             -param.s_plus_S * j - param.s_plus_Ox * j_ox
         ) / self.param.gamma_e
-=======
-        c_e_n = variables["Negative electrolyte concentration"]
-        c_e_p = variables["Positive electrolyte concentration"]
-        div_Vbox = variables["Transverse volume-averaged acceleration"]
-
-        source_terms = sum(
-            pybamm.Concatenation(
-                (reaction["Negative"]["s"] - param.t_plus(c_e_n))
-                * variables[reaction["Negative"]["aj"]],
-                pybamm.FullBroadcast(0, "separator", "current collector"),
-                (reaction["Positive"]["s"] - param.t_plus(c_e_p))
-                * variables[reaction["Positive"]["aj"]],
-            )
-            / param.gamma_e
-            for reaction in self.reactions.values()
-        )
->>>>>>> 1fcbd4e8
 
         self.rhs = {
             c_e: (1 / eps)
@@ -102,11 +75,7 @@
                 -pybamm.div(N_e) / param.C_e
                 + source_terms
                 - c_e * deps_dt
-<<<<<<< HEAD
-                - c_e * div_Vbox_s
-=======
                 - c_e * div_Vbox
->>>>>>> 1fcbd4e8
             )
         }
 
