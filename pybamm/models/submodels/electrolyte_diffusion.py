--- conflicted
+++ resolved
@@ -160,17 +160,9 @@
             "Separator electrolyte concentration": c_e_s,
             "Positive electrolyte concentration": c_e_p,
             "Reduced cation flux": N_e,
-<<<<<<< HEAD
-            "Electrolyte concentration [mols m-3]": c_e_typ * c_e,
-            "Average electrolyte concentration [mols m-3]": c_e_typ * c_e_av,
-            "Negative electrolyte concentration [mols m-3]": c_e_typ * c_e_n,
-            "Separator electrolyte concentration [mols m-3]": c_e_typ * c_e_s,
-            "Positive electrolyte concentration [mols m-3]": c_e_typ * c_e_p,
-=======
             "Electrolyte concentration [mol.m-3]": c_e_typ * c_e,
             "Average electrolyte concentration [mol.m-3]": c_e_typ * c_e_av,
             "Negative electrolyte concentration [mol.m-3]": c_e_typ * c_e_n,
             "Separator electrolyte concentration [mol.m-3]": c_e_typ * c_e_s,
             "Positive electrolyte concentration [mol.m-3]": c_e_typ * c_e_p,
->>>>>>> 6ab1b9aa
         }