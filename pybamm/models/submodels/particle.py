--- conflicted
+++ resolved
@@ -65,20 +65,12 @@
 
         c_surf = self.variables[domain.capitalize() + " surface concentration"]
         tol = 0.01
-<<<<<<< HEAD
-        self.events = {
-            "Minimum particle concentration cut-off": pybamm.min(c) - tol,
-            "Maximum particle concentration cut-off": (1 - tol) - pybamm.max(c),
-            "Minimum surface concentration cut-off": pybamm.min(c_surf) - tol,
-            "Maximum surface concentration cut-off": (1 - tol) - pybamm.max(c_surf),
-=======
         cutoff = " concentration cut-off"
         self.events = {
             "Minimum " + domain + cutoff: pybamm.min(c) - tol,
             "Maximum " + domain + cutoff: (1 - tol) - pybamm.max(c),
             "Minimum " + domain + " surface" + cutoff: pybamm.min(c_surf) - tol,
             "Maximum " + domain + " surface" + cutoff: (1 - tol) - pybamm.max(c_surf),
->>>>>>> a591bfea
         }
 
     def get_variables(self, c, N, broadcast):
