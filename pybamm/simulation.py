--- conflicted
+++ resolved
@@ -140,12 +140,7 @@
         """
         # Update experiment using capacity
         capacity = self._parameter_values["Nominal cell capacity [A.h]"]
-<<<<<<< HEAD
         for op_conds in self.experiment.operating_conditions:
-=======
-
-        for op_conds in experiment.operating_conditions:
->>>>>>> c9e2a458
             op_type = op_conds["type"]
             if op_conds["dc_data"] is not None:
                 # If operating condition includes a drive cycle, define the interpolant
