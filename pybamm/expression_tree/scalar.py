--- conflicted
+++ resolved
@@ -44,15 +44,6 @@
     def value(self, value):
         self._value = float(value)
 
-<<<<<<< HEAD
-    def evaluate(self, t=None, y=None):
-        """ See :meth:`pybamm.Symbol.evaluate()`. """
-        return self._value
-
-    def jac(self, variable):
-        """ See :meth:`pybamm.Symbol.jac()`. """
-        return pybamm.Scalar(0)
-=======
     def set_id(self):
         """ See :meth:`pybamm.Symbol.set_id()`. """
         # We must include the value in the hash, since different scalars can be
@@ -64,4 +55,7 @@
     def _base_evaluate(self, t=None, y=None):
         """ See :meth:`pybamm.Symbol._base_evaluate()`. """
         return self._value
->>>>>>> 6fb10c0f
+
+    def jac(self, variable):
+        """ See :meth:`pybamm.Symbol.jac()`. """
+        return pybamm.Scalar(0)