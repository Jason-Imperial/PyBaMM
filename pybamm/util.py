#
# Utility classes for PyBaMM
#
# The code in this file is adapted from Pints
# (see https://github.com/pints-team/pints)
#
import argparse
import importlib.util
import numbers
import os
import pathlib
import pickle
import subprocess
import sys
import timeit
from platform import system
import difflib
from warnings import warn

import numpy as np
import importlib.metadata as il

import pybamm

# versions of jax and jaxlib compatible with PyBaMM
JAX_VERSION = "0.4"
JAXLIB_VERSION = "0.4"


def root_dir():
    """return the root directory of the PyBaMM install directory"""
    return str(pathlib.Path(pybamm.__path__[0]).parent)


def get_git_commit_info():
    """
    Get the git commit info for the current PyBaMM version, e.g. v22.8-39-gb25ce8c41
    (version 22.8, commit b25ce8c41)
    """
    try:
        # Get the latest git commit hash
        return str(
            subprocess.check_output(["git", "describe", "--tags"], cwd=root_dir())
            .strip()
            .decode()
        )
    except subprocess.CalledProcessError:  # pragma: no cover
        # Not a git repository so just return the version number
        return f"v{pybamm.__version__}"


class FuzzyDict(dict):
    def get_best_matches(self, key):
        """Get best matches from keys"""
        return difflib.get_close_matches(key, list(self.keys()), n=3, cutoff=0.5)

    def __getitem__(self, key):
        try:
            return super().__getitem__(key)
        except KeyError:
            if key in ["Negative electrode SOC", "Positive electrode SOC"]:
                domain = key.split(" ")[0]
                raise KeyError(
                    f"Variable '{domain} electrode SOC' has been renamed to "
                    f"'{domain} electrode stoichiometry' to avoid confusion "
                    "with cell SOC"
                )
            if "Measured open circuit voltage" in key:
                raise KeyError(
                    "The variable that used to be called "
                    "'Measured open circuit voltage [V]' is now called "
                    "'Surface open-circuit voltage [V]'. There is also another "
                    "variable called 'Bulk open-circuit voltage [V]' which is the"
                    "open-circuit voltage evaluated at the average particle "
                    "concentrations."
                )
            if "Open-circuit voltage at 0% SOC [V]" in key:
                raise KeyError(
                    "Parameter 'Open-circuit voltage at 0% SOC [V]' not found."
                    "In most cases this should be set to be equal to "
                    "'Lower voltage cut-off [V]'"
                )
            if "Open-circuit voltage at 100% SOC [V]" in key:
                raise KeyError(
                    "Parameter 'Open-circuit voltage at 100% SOC [V]' not found."
                    "In most cases this should be set to be equal to "
                    "'Upper voltage cut-off [V]'"
                )
            best_matches = self.get_best_matches(key)
            for k in best_matches:
                if key in k and k.endswith("]"):
                    raise KeyError(
                        f"'{key}' not found. Use the dimensional version '{k}' instead."
                    )
            raise KeyError(f"'{key}' not found. Best matches are {best_matches}")

    def search(self, key, print_values=False):
        """
        Search dictionary for keys containing 'key'. If print_values is True, then
        both the keys and values will be printed. Otherwise just the values will
        be printed. If no results are found, the best matches are printed.
        """
        key_in = key
        key = key_in.lower()

        # Sort the keys so results are stored in alphabetical order
        keys = list(self.keys())
        keys.sort()
        results = {}

        # Check if any of the dict keys contain the key we are searching for
        for k in keys:
            if key in k.lower():
                results[k] = self[k]

        if results == {}:
            # If no results, return best matches
            best_matches = self.get_best_matches(key)
            print(
                f"No results for search using '{key_in}'. "
                f"Best matches are {best_matches}"
            )
        elif print_values:
            # Else print results, including dict items
            print("\n".join("{}\t{}".format(k, v) for k, v in results.items()))
        else:
            # Just print keys
            print("\n".join("{}".format(k) for k in results.keys()))

    def copy(self):
        return FuzzyDict(super().copy())


class Timer(object):
    """
    Provides accurate timing.

    Example
    -------
    timer = pybamm.Timer()
    print(timer.time())

    """

    def __init__(self):
        self._start = timeit.default_timer()

    def reset(self):
        """
        Resets this timer's start time.
        """
        self._start = timeit.default_timer()

    def time(self):
        """
        Returns the time (float, in seconds) since this timer was created,
        or since meth:`reset()` was last called.
        """
        return TimerTime(timeit.default_timer() - self._start)


class TimerTime:
    def __init__(self, value):
        """A string whose value prints in human-readable form"""
        self.value = value

    def __str__(self):
        """
        Formats a (non-integer) number of seconds, returns a string like
        "5 weeks, 3 days, 1 hour, 4 minutes, 9 seconds", or "0.0019 seconds".
        """
        time = self.value
        if time < 1e-6:
            return "{:.3f} ns".format(time * 1e9)
        if time < 1e-3:
            return "{:.3f} us".format(time * 1e6)
        if time < 1:
            return "{:.3f} ms".format(time * 1e3)
        elif time < 60:
            return "{:.3f} s".format(time)
        output = []
        time = int(round(time))
        units = [(604800, "week"), (86400, "day"), (3600, "hour"), (60, "minute")]
        for k, name in units:
            f = time // k
            if f > 0 or output:
                output.append(str(f) + " " + (name if f == 1 else name + "s"))
            time -= f * k
        output.append("1 second" if time == 1 else str(time) + " seconds")
        return ", ".join(output)

    def __repr__(self):
        return f"pybamm.TimerTime({self.value})"

    def __add__(self, other):
        if isinstance(other, numbers.Number):
            return TimerTime(self.value + other)
        else:
            return TimerTime(self.value + other.value)

    def __radd__(self, other):
        return self.__add__(other)

    def __sub__(self, other):
        if isinstance(other, numbers.Number):
            return TimerTime(self.value - other)
        else:
            return TimerTime(self.value - other.value)

    def __rsub__(self, other):
        if isinstance(other, numbers.Number):
            return TimerTime(other - self.value)

    def __mul__(self, other):
        if isinstance(other, numbers.Number):
            return TimerTime(self.value * other)
        else:
            return TimerTime(self.value * other.value)

    def __rmul__(self, other):
        return self.__mul__(other)

    def __truediv__(self, other):
        if isinstance(other, numbers.Number):
            return TimerTime(self.value / other)
        else:
            return TimerTime(self.value / other.value)

    def __rtruediv__(self, other):
        if isinstance(other, numbers.Number):
            return TimerTime(other / self.value)

    def __eq__(self, other):
        return self.value == other.value


def rmse(x, y):
    """
    Calculate the root-mean-square-error between two vectors x and y, ignoring NaNs
    """
    # Check lengths
    if len(x) != len(y):
        raise ValueError("Vectors must have the same length")
    return np.sqrt(np.nanmean((x - y) ** 2))


def load(filename):
    """Load a saved object"""
    with open(filename, "rb") as f:
        obj = pickle.load(f)
    return obj


def get_parameters_filepath(path):
    """Returns path if it exists in current working dir,
    otherwise get it from package dir"""
    if os.path.exists(path):
        return path
    else:
        return os.path.join(pybamm.__path__[0], path)


def have_jax():
    """Check if jax and jaxlib are installed with the correct versions"""
    return (
        (importlib.util.find_spec("jax") is not None)
        and (importlib.util.find_spec("jaxlib") is not None)
        and is_jax_compatible()
    )


def is_jax_compatible():
    """Check if the available version of jax and jaxlib are compatible with PyBaMM"""
<<<<<<< HEAD
    return (
        il.distribution("jax").version == JAX_VERSION
        and il.distribution("jaxlib").version == JAXLIB_VERSION
    )
=======
    return pkg_resources.get_distribution("jax").version.startswith(
        JAX_VERSION
    ) and pkg_resources.get_distribution("jaxlib").version.startswith(JAXLIB_VERSION)
>>>>>>> 9da1ddf8


def is_constant_and_can_evaluate(symbol):
    """
    Returns True if symbol is constant and evaluation does not raise any errors.
    Returns False otherwise.
    An example of a constant symbol that cannot be "evaluated" is PrimaryBroadcast(0).
    """
    if symbol.is_constant():
        try:
            symbol.evaluate()
            return True
        except NotImplementedError:
            return False
    else:
        return False


def install_jax(arguments=None):  # pragma: no cover
    """
    Install compatible versions of jax, jaxlib.

    Command Line Interface::

        $ pybamm_install_jax

    |   optional arguments:
    |    -h, --help   show help message
    |    -f, --force  force install compatible versions of jax and jaxlib
    """
    parser = argparse.ArgumentParser(description="Install jax and jaxlib")
    parser.add_argument(
        "-f",
        "--force",
        action="store_true",
        help="force install compatible versions of"
        f" jax ({JAX_VERSION}) and jaxlib ({JAXLIB_VERSION})",
    )

    args = parser.parse_args(arguments)

    if system() == "Windows":
        raise NotImplementedError("Jax is not available on Windows")

    # Raise an error if jax and jaxlib are already installed, but incompatible
    # and --force is not set
    elif importlib.util.find_spec("jax") is not None:
        if not args.force and not is_jax_compatible():
            raise ValueError(
                "Jax is already installed but the installed version of jax or jaxlib is"
                " not supported by PyBaMM. \nYou can force install compatible versions"
                f" of jax ({JAX_VERSION}) and jaxlib ({JAXLIB_VERSION}) using the"
                " following command: \npybamm_install_jax --force"
            )

    msg = (
        "pybamm_install_jax is deprecated,"
        " use 'pip install pybamm[jax]' to install jax & jaxlib"
    )
    warn(msg, DeprecationWarning)
    subprocess.check_call(
        [
            sys.executable,
            "-m",
            "pip",
            "install",
            f"jax>={JAX_VERSION}",
            f"jaxlib>={JAXLIB_VERSION}",
        ]
    )<|MERGE_RESOLUTION|>--- conflicted
+++ resolved
@@ -271,16 +271,10 @@
 
 def is_jax_compatible():
     """Check if the available version of jax and jaxlib are compatible with PyBaMM"""
-<<<<<<< HEAD
     return (
-        il.distribution("jax").version == JAX_VERSION
-        and il.distribution("jaxlib").version == JAXLIB_VERSION
+        il.distribution("jax").version.startswith(JAX_VERSION)
+        and il.distribution("jaxlib").version.startswith(JAXLIB_VERSION)
     )
-=======
-    return pkg_resources.get_distribution("jax").version.startswith(
-        JAX_VERSION
-    ) and pkg_resources.get_distribution("jaxlib").version.startswith(JAXLIB_VERSION)
->>>>>>> 9da1ddf8
 
 
 def is_constant_and_can_evaluate(symbol):
