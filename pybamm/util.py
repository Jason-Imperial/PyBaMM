--- conflicted
+++ resolved
@@ -19,22 +19,13 @@
 from warnings import warn
 
 import numpy as np
-<<<<<<< HEAD
-
 import pybamm
 
-# versions of jax and jaxlib compatible with PyBaMM, also in noxfile.py
-JAX_VERSION = "0.4.8"
-JAXLIB_VERSION = "0.4.7"
-=======
-import importlib.metadata
-
-import pybamm
-
-# versions of jax and jaxlib compatible with PyBaMM
+# versions of jax and jaxlib compatible with PyBaMM. These are also defined in
+# noxfile.py and in the extras dependencies in pyproject.toml, and therefore must be
+# kept in sync.
 JAX_VERSION = "0.4"
 JAXLIB_VERSION = "0.4"
->>>>>>> fc570af4
 
 
 def root_dir():
@@ -282,13 +273,8 @@
 def is_jax_compatible():
     """Check if the available version of jax and jaxlib are compatible with PyBaMM"""
     return (
-<<<<<<< HEAD
-        importlib.metadata.version("jax") == JAX_VERSION
-        and importlib.metadata.version("jaxlib") == JAXLIB_VERSION
-=======
         importlib.metadata.distribution("jax").version.startswith(JAX_VERSION)
         and importlib.metadata.distribution("jaxlib").version.startswith(JAXLIB_VERSION)
->>>>>>> fc570af4
     )
 
 
