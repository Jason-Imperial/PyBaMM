--- conflicted
+++ resolved
@@ -233,11 +233,7 @@
                 model.concatenated_rhs, model.concatenated_algebraic
             )
             # Process again, uses caching so should be quick
-<<<<<<< HEAD
-            residuals, residuals_eval, jacobian_eval = process(all_states, "residuals",)
-=======
             residuals, residuals_eval, jacobian_eval = process(all_states, "residuals")
->>>>>>> 927ce97b
             model.residuals_eval = residuals_eval
             model.jacobian_eval = jacobian_eval
             model.y0 = self.calculate_consistent_initial_conditions(model)
@@ -566,11 +562,7 @@
             final_event_values = {}
             for name, event in events.items():
                 final_event_values[name] = abs(
-<<<<<<< HEAD
                     event.evaluate(solution.t_event, solution.y_event, solution.inputs)
-=======
-                    event.evaluate(solution.t_event, solution.y_event)
->>>>>>> 927ce97b
                 )
             termination_event = min(final_event_values, key=final_event_values.get)
             # Add the event to the solution object
@@ -601,27 +593,18 @@
 
     def __call__(self, t, y):
         y = y[:, np.newaxis]
-<<<<<<< HEAD
-        if self.name in ["RHS", "algebraic", "residuals"]:
-            return self.function(t, y)[:, 0]
-=======
         if self.name in ["RHS", "algebraic", "residuals", "event"]:
             return self.function(t, y).flatten()
->>>>>>> 927ce97b
         else:
             return self.function(t, y)
 
     def function(self, t, y):
         if self.form == "casadi":
-<<<<<<< HEAD
-            return self._function(t, y, self.inputs).full()
-=======
             if self.name in ["RHS", "algebraic", "residuals", "event"]:
                 return self._function(t, y, self.inputs).full()
             else:
                 # keep jacobians sparse
                 return self._function(t, y, self.inputs)
->>>>>>> 927ce97b
         else:
             return self._function(t, y, self.inputs, known_evals={})[0]
 
