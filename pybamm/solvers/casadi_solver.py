--- conflicted
+++ resolved
@@ -89,20 +89,12 @@
 
         rhs_size = model.rhs_eval(0, model.y0).shape[0]
         if self.mode == "fast":
-<<<<<<< HEAD
-            # Solve model normally by calling the solve method from parent class
-            return super().solve(
-                model, t_eval, external_variables=external_variables, inputs=inputs
-            )
-        elif not model.events:
-=======
             integrator = self.get_integrator(model, t_eval, inputs)
             y0_diff, y0_alg = np.split(model.y0, [rhs_size])
             solution = self._run_integrator(integrator, y0_diff, y0_alg, inputs, t_eval)
             solution.termination = "final time"
             return solution
-        elif model.events == {}:
->>>>>>> 93b3b254
+        elif not model.events:
             pybamm.logger.info("No events found, running fast mode")
             integrator = self.get_integrator(model, t_eval, inputs)
             y0_diff, y0_alg = np.split(model.y0, [rhs_size])
@@ -112,11 +104,7 @@
         elif self.mode == "safe":
             # Step-and-check
             init_event_signs = np.sign(
-<<<<<<< HEAD
-                np.concatenate([event(0, self.y0) for event in self.termination_funs])
-=======
-                np.concatenate([event(0, model.y0) for event in model.events_eval])
->>>>>>> 93b3b254
+                np.concatenate([event(0, model.y0) for event in model.terminate_events_eval])
             )
             pybamm.logger.info(
                 "Start solving {} with {} in 'safe' mode".format(model.name, self.name)
@@ -161,11 +149,7 @@
                     np.concatenate(
                         [
                             event(0, current_step_sol.y[:, -1])
-<<<<<<< HEAD
-                            for event in self.termination_funs
-=======
-                            for event in model.events_eval
->>>>>>> 93b3b254
+                            for event in model.terminate_events_eval
                         ]
                     )
                 )
@@ -183,22 +167,6 @@
                     t = solution.t[-1]
                     y0 = solution.y[:, -1]
 
-<<<<<<< HEAD
-            # Calculate more exact termination reason
-            solution.termination = self.get_termination_reason(solution,
-                    self.termination_events)
-            pybamm.logger.info(
-                "Finish solving {} ({})".format(model.name, solution.termination)
-            )
-            pybamm.logger.info(
-                "Set-up time: {}, Solve time: {}, Total time: {}".format(
-                    timer.format(solution.set_up_time),
-                    timer.format(solution.solve_time),
-                    timer.format(solution.total_time),
-                )
-            )
-=======
->>>>>>> 93b3b254
             return solution
 
     def get_integrator(self, model, t_eval, inputs):
