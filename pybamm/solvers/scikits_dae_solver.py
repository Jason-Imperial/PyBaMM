--- conflicted
+++ resolved
@@ -51,13 +51,10 @@
         super().__init__(method, rtol, atol, root_method, root_tol, max_steps)
         self.name = "Scikits DAE solver ({})".format(method)
 
-<<<<<<< HEAD
-=======
         pybamm.citations.register("scikits-odes")
         pybamm.citations.register("hindmarsh2000pvode")
         pybamm.citations.register("hindmarsh2005sundials")
 
->>>>>>> 282ff825
     def _integrate(self, model, t_eval, inputs=None):
         """
         Solve a model defined by dydt with initial conditions y0.
@@ -72,18 +69,12 @@
             Any input parameters to pass to the model when solving
 
         """
-<<<<<<< HEAD
-        residuals = model.residuals_eval
-        y0 = model.y0
-        events = model.events_eval
-=======
         if model.convert_to_format == "casadi":
             inputs = casadi.vertcat(*[x for x in inputs.values()])
 
         residuals = model.residuals_eval
         y0 = model.y0
         events = model.terminate_events_eval
->>>>>>> 282ff825
         jacobian = model.jacobian_eval
         mass_matrix = model.mass_matrix.entries
 
