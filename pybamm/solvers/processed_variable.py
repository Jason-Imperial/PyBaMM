#
# Processed Variable class
#
import numbers
import numpy as np
import pybamm
import scipy.interpolate as interp


class ProcessedVariable(object):
    """
    An object that can be evaluated at arbitrary (scalars or vectors) t and x, and
    returns the (interpolated) value of the base variable at that t and x.

    Parameters
    ----------
    base_variables : list of :class:`pybamm.Symbol`
        A list of base variables with a method `evaluate(t,y)`, each entry of which
        returns the value of that variable for that particular sub-solution.
        A Solution can be comprised of sub-solutions which are the solutions of
        different models.
        Note that this can be any kind of node in the expression tree, not
        just a :class:`pybamm.Variable`.
        When evaluated, returns an array of size (m,n)
    base_variable_casadis : list of :class:`casadi.Function`
        A list of casadi functions. When evaluated, returns the same thing as
        `base_Variable.evaluate` (but more efficiently).
    solution : :class:`pybamm.Solution`
        The solution object to be used to create the processed variables
    warn : bool, optional
        Whether to raise warnings when trying to evaluate time and length scales.
        Default is True.
    """

    def __init__(self, base_variables, base_variables_casadi, solution, warn=True):
        self.base_variables = base_variables
        self.base_variables_casadi = base_variables_casadi

        self.all_ts = solution.all_ts
        self.all_ys = solution.all_ys
        self.all_inputs_casadi = solution.all_inputs_casadi

        self.mesh = base_variables[0].mesh
        self.domain = base_variables[0].domain
        self.auxiliary_domains = base_variables[0].auxiliary_domains
        self.warn = warn

        # Set timescale
        self.timescale = solution.timescale_eval
        self.t_pts = solution.t * self.timescale

        # Store length scales
        self.length_scales = solution.length_scales_eval

        # Evaluate base variable at initial time
        self.base_eval = self.base_variables_casadi[0](
            self.all_ts[0][0], self.all_ys[0][:, 0], self.all_inputs_casadi[0]
        ).full()

        # handle 2D (in space) finite element variables differently
        if (
            self.mesh
            and "current collector" in self.domain
            and isinstance(self.mesh, pybamm.ScikitSubMesh2D)
        ):
            self.initialise_2D_scikit_fem()

        # check variable shape
        else:
            if (
                isinstance(self.base_eval, numbers.Number)
                or len(self.base_eval.shape) == 0
                or self.base_eval.shape[0] == 1
            ):
                self.initialise_0D()
            else:
                n = self.mesh.npts
                base_shape = self.base_eval.shape[0]
                # Try some shapes that could make the variable a 1D variable
                if base_shape in [n, n + 1]:
                    self.initialise_1D()
                else:
                    # Try some shapes that could make the variable a 2D variable
                    first_dim_nodes = self.mesh.nodes
                    first_dim_edges = self.mesh.edges
                    second_dim_pts = self.base_variables[0].secondary_mesh.nodes
                    if self.base_eval.size // len(second_dim_pts) in [
                        len(first_dim_nodes),
                        len(first_dim_edges),
                    ]:
                        self.initialise_2D()
                    else:
                        # Raise error for 3D variable
                        raise NotImplementedError(
                            "Shape not recognized for {} ".format(base_variables[0])
                            + "(note processing of 3D variables is not yet implemented)"
                        )

    def initialise_0D(self):
        # initialise empty array of the correct size
        entries = np.empty(len(self.t_pts))
        idx = 0
        # Evaluate the base_variable index-by-index
        for ts, ys, inputs, base_var_casadi in zip(
            self.all_ts, self.all_ys, self.all_inputs_casadi, self.base_variables_casadi
        ):
            for inner_idx, t in enumerate(ts):
                t = ts[inner_idx]
                y = ys[:, inner_idx]
                entries[idx] = base_var_casadi(t, y, inputs).full()[0, 0]
                idx += 1

        # set up interpolation
        if len(self.t_pts) == 1:
            # Variable is just a scalar value, but we need to create a callable
            # function to be consistent with other processed variables
            self._interpolation_function = Interpolant0D(entries)
        else:
            self._interpolation_function = interp.interp1d(
                self.t_pts,
                entries,
                kind="linear",
                fill_value=np.nan,
                bounds_error=False,
            )

        self.entries = entries
        self.dimensions = 0

    def initialise_1D(self, fixed_t=False):
        len_space = self.base_eval.shape[0]
        entries = np.empty((len_space, len(self.t_pts)))

        # Evaluate the base_variable index-by-index
        idx = 0
        for ts, ys, inputs, base_var_casadi in zip(
            self.all_ts, self.all_ys, self.all_inputs_casadi, self.base_variables_casadi
        ):
            for inner_idx, t in enumerate(ts):
                t = ts[inner_idx]
                y = ys[:, inner_idx]
                entries[:, idx] = base_var_casadi(t, y, inputs).full()[:, 0]
                idx += 1

        # Get node and edge values
        nodes = self.mesh.nodes
        edges = self.mesh.edges
        if entries.shape[0] == len(nodes):
            space = nodes
        elif entries.shape[0] == len(edges):
            space = edges

        # add points outside domain for extrapolation to boundaries
        extrap_space_left = np.array([2 * space[0] - space[1]])
        extrap_space_right = np.array([2 * space[-1] - space[-2]])
        space = np.concatenate([extrap_space_left, space, extrap_space_right])
        extrap_entries_left = 2 * entries[0] - entries[1]
        extrap_entries_right = 2 * entries[-1] - entries[-2]
        entries_for_interp = np.vstack(
            [extrap_entries_left, entries, extrap_entries_right]
        )

        # assign attributes for reference (either x_sol or r_sol)
        self.entries = entries
        self.dimensions = 1
        if self.domain[0] in ["negative particle", "positive particle"]:
            self.first_dimension = "r"
            self.r_sol = space
        elif self.domain[0] in [
            "negative electrode",
            "separator",
            "positive electrode",
        ]:
            self.first_dimension = "x"
            self.x_sol = space
        elif self.domain == ["current collector"]:
            self.first_dimension = "z"
            self.z_sol = space
        elif self.domain[0] in [
            "negative particle-size domain",
            "positive particle-size domain",
        ]:
            self.first_dimension = "R"
            self.R_sol = space
        else:
            self.first_dimension = "x"
            self.x_sol = space

        # assign attributes for reference
        length_scale = self.get_spatial_scale(self.first_dimension, self.domain[0])
        pts_for_interp = space * length_scale
        self.internal_boundaries = [
            bnd * length_scale for bnd in self.mesh.internal_boundaries
        ]

        # Set first_dim_pts to edges for nicer plotting
        self.first_dim_pts = edges * length_scale

        # set up interpolation
        if len(self.t_pts) == 1:
            # function of space only
            self._interpolation_function = Interpolant1D(
                pts_for_interp, entries_for_interp
            )
        else:
            # function of space and time. Note that the order of 't' and 'space'
            # is the reverse of what you'd expect
            self._interpolation_function = interp.interp2d(
                self.t_pts,
                pts_for_interp,
                entries_for_interp,
                kind="linear",
                fill_value=np.nan,
                bounds_error=False,
            )

    def initialise_2D(self):
        """
        Initialise a 2D object that depends on x and r, x and z, x and R, or R and r.
        """
        first_dim_nodes = self.mesh.nodes
        first_dim_edges = self.mesh.edges
        second_dim_nodes = self.base_variables[0].secondary_mesh.nodes
        second_dim_edges = self.base_variables[0].secondary_mesh.edges
        if self.base_eval.size // len(second_dim_nodes) == len(first_dim_nodes):
            first_dim_pts = first_dim_nodes
        elif self.base_eval.size // len(second_dim_nodes) == len(first_dim_edges):
            first_dim_pts = first_dim_edges

        second_dim_pts = second_dim_nodes
        first_dim_size = len(first_dim_pts)
        second_dim_size = len(second_dim_pts)
        entries = np.empty((first_dim_size, second_dim_size, len(self.t_pts)))

        # Evaluate the base_variable index-by-index
        idx = 0
        for ts, ys, inputs, base_var_casadi in zip(
            self.all_ts, self.all_ys, self.all_inputs_casadi, self.base_variables_casadi
        ):
            for inner_idx, t in enumerate(ts):
                t = ts[inner_idx]
                y = ys[:, inner_idx]
                entries[:, :, idx] = np.reshape(
                    base_var_casadi(t, y, inputs).full(),
                    [first_dim_size, second_dim_size],
                    order="F",
                )
                idx += 1

        # add points outside first dimension domain for extrapolation to
        # boundaries
        extrap_space_first_dim_left = np.array(
            [2 * first_dim_pts[0] - first_dim_pts[1]]
        )
        extrap_space_first_dim_right = np.array(
            [2 * first_dim_pts[-1] - first_dim_pts[-2]]
        )
        first_dim_pts = np.concatenate(
            [extrap_space_first_dim_left, first_dim_pts, extrap_space_first_dim_right]
        )
        extrap_entries_left = np.expand_dims(2 * entries[0] - entries[1], axis=0)
        extrap_entries_right = np.expand_dims(2 * entries[-1] - entries[-2], axis=0)
        entries_for_interp = np.concatenate(
            [extrap_entries_left, entries, extrap_entries_right], axis=0
        )

        # add points outside second dimension domain for extrapolation to
        # boundaries
        extrap_space_second_dim_left = np.array(
            [2 * second_dim_pts[0] - second_dim_pts[1]]
        )
        extrap_space_second_dim_right = np.array(
            [2 * second_dim_pts[-1] - second_dim_pts[-2]]
        )
        second_dim_pts = np.concatenate(
            [
                extrap_space_second_dim_left,
                second_dim_pts,
                extrap_space_second_dim_right,
            ]
        )
        extrap_entries_second_dim_left = np.expand_dims(
            2 * entries_for_interp[:, 0, :] - entries_for_interp[:, 1, :], axis=1
        )
        extrap_entries_second_dim_right = np.expand_dims(
            2 * entries_for_interp[:, -1, :] - entries_for_interp[:, -2, :], axis=1
        )
        entries_for_interp = np.concatenate(
            [
                extrap_entries_second_dim_left,
                entries_for_interp,
                extrap_entries_second_dim_right,
            ],
            axis=1,
        )

        # Process r-x, x-z, r-R, or R-x
        if self.domain[0] in [
            "negative particle",
            "positive particle",
            "working particle",
        ] and self.auxiliary_domains["secondary"][0] in [
            "negative electrode",
            "positive electrode",
            "working electrode",
        ]:
            self.first_dimension = "r"
            self.second_dimension = "x"
            self.r_sol = first_dim_pts
            self.x_sol = second_dim_pts
        elif (
            self.domain[0]
            in [
                "negative electrode",
                "separator",
                "positive electrode",
            ]
            and self.auxiliary_domains["secondary"] == ["current collector"]
        ):
            self.first_dimension = "x"
            self.second_dimension = "z"
            self.x_sol = first_dim_pts
            self.z_sol = second_dim_pts
        elif self.domain[0] in [
            "negative particle",
            "positive particle",
        ] and self.auxiliary_domains["secondary"][0] in [
            "negative particle-size domain",
            "positive particle-size domain",
        ]:
            self.first_dimension = "r"
            self.second_dimension = "R"
            self.r_sol = first_dim_pts
            self.R_sol = second_dim_pts
        elif self.domain[0] in [
            "negative particle-size domain",
            "positive particle-size domain",
        ] and self.auxiliary_domains["secondary"][0] in [
            "negative electrode",
            "positive electrode",
        ]:
            self.first_dimension = "R"
            self.second_dimension = "x"
            self.R_sol = first_dim_pts
            self.x_sol = second_dim_pts
        else:
            raise pybamm.DomainError(
                "Cannot process 3D object with domain '{}' "
                "and auxiliary_domains '{}'".format(self.domain, self.auxiliary_domains)
            )

        # assign attributes for reference
        self.entries = entries
        self.dimensions = 2
        first_length_scale = self.get_spatial_scale(
            self.first_dimension, self.domain[0]
        )
        first_dim_pts_for_interp = first_dim_pts * first_length_scale

        second_length_scale = self.get_spatial_scale(
            self.second_dimension, self.auxiliary_domains["secondary"][0]
        )
        second_dim_pts_for_interp = second_dim_pts * second_length_scale

        # Set pts to edges for nicer plotting
        self.first_dim_pts = first_dim_edges * first_length_scale
        self.second_dim_pts = second_dim_edges * second_length_scale

        # set up interpolation
        if len(self.t_pts) == 1:
            # function of space only. Note the order of the points is the reverse
            # of what you'd expect
            self._interpolation_function = Interpolant2D(
                first_dim_pts_for_interp, second_dim_pts_for_interp, entries_for_interp
            )
        else:
            # function of space and time.
            self._interpolation_function = interp.RegularGridInterpolator(
                (first_dim_pts_for_interp, second_dim_pts_for_interp, self.t_pts),
                entries_for_interp,
                method="linear",
                fill_value=np.nan,
                bounds_error=False,
            )

    def initialise_2D_scikit_fem(self):
        y_sol = self.mesh.edges["y"]
        len_y = len(y_sol)
        z_sol = self.mesh.edges["z"]
        len_z = len(z_sol)
        entries = np.empty((len_y, len_z, len(self.t_pts)))

        # Evaluate the base_variable index-by-index
        idx = 0
        for ts, ys, inputs, base_var_casadi in zip(
            self.all_ts, self.all_ys, self.all_inputs_casadi, self.base_variables_casadi
        ):
            for inner_idx, t in enumerate(ts):
                t = ts[inner_idx]
                y = ys[:, inner_idx]
                entries[:, :, idx] = np.reshape(
                    base_var_casadi(t, y, inputs).full(),
                    [len_y, len_z],
                    order="F",
                )
                idx += 1

        # assign attributes for reference
        self.entries = entries
        self.dimensions = 2
        self.y_sol = y_sol
        self.z_sol = z_sol
        self.first_dimension = "y"
        self.second_dimension = "z"
        self.first_dim_pts = y_sol * self.get_spatial_scale("y", "current collector")
        self.second_dim_pts = z_sol * self.get_spatial_scale("z", "current collector")

        # set up interpolation
        if len(self.t_pts) == 1:
            # function of space only. Note the order of the points is the reverse
            # of what you'd expect
            self._interpolation_function = Interpolant2D(
                self.first_dim_pts, self.second_dim_pts, entries
            )
        else:
            # function of space and time.
            self._interpolation_function = interp.RegularGridInterpolator(
                (self.first_dim_pts, self.second_dim_pts, self.t_pts),
                entries,
                method="linear",
                fill_value=np.nan,
                bounds_error=False,
            )

    def __call__(self, t=None, x=None, r=None, y=None, z=None, R=None, warn=True):
        """
        Evaluate the variable at arbitrary *dimensional* t (and x, r, y, z and/or R),
        using interpolation
        """
        # If t is None and there is only one value of time in the soluton (i.e.
        # the solution is independent of time) then we set t equal to the value
        # stored in the solution. If the variable is constant (doesn't depend on
        # time) evaluate arbitrarily at the first value of t. Otherwise, raise
        # an error
        if t is None:
            if len(self.t_pts) == 1:
                t = self.t_pts
            elif len(self.base_variables) == 1 and self.base_variables[0].is_constant():
                t = self.t_pts[0]
            else:
                raise ValueError(
                    "t cannot be None for variable {}".format(self.base_variables)
                )

        # Call interpolant of correct spatial dimension
        if self.dimensions == 0:
            out = self._interpolation_function(t)
        elif self.dimensions == 1:
            out = self.call_1D(t, x, r, z, R)
        elif self.dimensions == 2:
            out = self.call_2D(t, x, r, y, z, R)
        if warn is True and np.isnan(out).any():
            pybamm.logger.warning(
                "Calling variable outside interpolation range (returns 'nan')"
            )
        return out

<<<<<<< HEAD
    def call_1D(self, t, x, r, z, R):
        "Evaluate a 1D variable"
        spatial_var = eval_dimension_name(self.first_dimension, x, r, None, z, R)
        return self._interpolation_function(t, spatial_var)

    def call_2D(self, t, x, r, y, z, R):
        "Evaluate a 2D variable"
        first_dim = eval_dimension_name(self.first_dimension, x, r, y, z, R)
        second_dim = eval_dimension_name(self.second_dimension, x, r, y, z, R)
=======
    def call_1D(self, t, x, r, z):
        """Evaluate a 1D variable"""
        spatial_var = eval_dimension_name(self.first_dimension, x, r, None, z)
        return self._interpolation_function(t, spatial_var)

    def call_2D(self, t, x, r, y, z):
        """Evaluate a 2D variable"""
        first_dim = eval_dimension_name(self.first_dimension, x, r, y, z)
        second_dim = eval_dimension_name(self.second_dimension, x, r, y, z)
>>>>>>> f7bb791e
        if isinstance(first_dim, np.ndarray):
            if isinstance(second_dim, np.ndarray) and isinstance(t, np.ndarray):
                first_dim = first_dim[:, np.newaxis, np.newaxis]
                second_dim = second_dim[:, np.newaxis]
            elif isinstance(second_dim, np.ndarray) or isinstance(t, np.ndarray):
                first_dim = first_dim[:, np.newaxis]
        else:
            if isinstance(second_dim, np.ndarray) and isinstance(t, np.ndarray):
                second_dim = second_dim[:, np.newaxis]
        return self._interpolation_function((first_dim, second_dim, t))

    def get_spatial_scale(self, name, domain):
        """Returns the spatial scale for a named spatial variable"""
        try:
            if name == "y" and domain == "current collector":
                return self.length_scales["current collector y"]
            elif name == "z" and domain == "current collector":
                return self.length_scales["current collector z"]
            else:
                return self.length_scales[domain]
        except KeyError:
            if self.warn:  # pragma: no cover
                pybamm.logger.warning(
                    "No length scale set for {}. "
                    "Using default of 1 [m].".format(domain)
                )
            return 1

    @property
    def data(self):
        """Same as entries, but different name"""
        return self.entries


<<<<<<< HEAD
def eval_dimension_name(name, x, r, y, z, R):
=======
class Interpolant0D:
    def __init__(self, entries):
        self.entries = entries

    def __call__(self, t):
        return self.entries


class Interpolant1D:
    def __init__(self, pts_for_interp, entries_for_interp):
        self.interpolant = interp.interp1d(
            pts_for_interp,
            entries_for_interp[:, 0],
            kind="linear",
            fill_value=np.nan,
            bounds_error=False,
        )

    def __call__(self, t, z):
        if isinstance(z, np.ndarray):
            return self.interpolant(z)[:, np.newaxis]
        else:
            return self.interpolant(z)


class Interpolant2D:
    def __init__(
        self, first_dim_pts_for_interp, second_dim_pts_for_interp, entries_for_interp
    ):
        self.interpolant = interp.interp2d(
            second_dim_pts_for_interp,
            first_dim_pts_for_interp,
            entries_for_interp[:, :, 0],
            kind="linear",
            fill_value=np.nan,
            bounds_error=False,
        )

    def __call__(self, input):
        """
        Calls and returns a 2D interpolant of the correct shape depending on the
        shape of the input
        """
        first_dim, second_dim, _ = input
        if isinstance(first_dim, np.ndarray) and isinstance(second_dim, np.ndarray):
            first_dim = first_dim[:, 0, 0]
            second_dim = second_dim[:, 0]
            return self.interpolant(second_dim, first_dim)
        elif isinstance(first_dim, np.ndarray):
            first_dim = first_dim[:, 0]
            return self.interpolant(second_dim, first_dim)[:, 0]
        elif isinstance(second_dim, np.ndarray):
            second_dim = second_dim[:, 0]
            return self.interpolant(second_dim, first_dim)
        else:
            return self.interpolant(second_dim, first_dim)[0]


def eval_dimension_name(name, x, r, y, z):
>>>>>>> f7bb791e
    if name == "x":
        out = x
    elif name == "r":
        out = r
    elif name == "y":
        out = y
    elif name == "z":
        out = z
    elif name == "R":
        out = R

    if out is None:
        raise ValueError("inputs {} cannot be None".format(name))
    else:
        return out<|MERGE_RESOLUTION|>--- conflicted
+++ resolved
@@ -465,27 +465,15 @@
             )
         return out
 
-<<<<<<< HEAD
     def call_1D(self, t, x, r, z, R):
-        "Evaluate a 1D variable"
+        """Evaluate a 1D variable"""
         spatial_var = eval_dimension_name(self.first_dimension, x, r, None, z, R)
         return self._interpolation_function(t, spatial_var)
 
     def call_2D(self, t, x, r, y, z, R):
-        "Evaluate a 2D variable"
+        """Evaluate a 2D variable"""
         first_dim = eval_dimension_name(self.first_dimension, x, r, y, z, R)
         second_dim = eval_dimension_name(self.second_dimension, x, r, y, z, R)
-=======
-    def call_1D(self, t, x, r, z):
-        """Evaluate a 1D variable"""
-        spatial_var = eval_dimension_name(self.first_dimension, x, r, None, z)
-        return self._interpolation_function(t, spatial_var)
-
-    def call_2D(self, t, x, r, y, z):
-        """Evaluate a 2D variable"""
-        first_dim = eval_dimension_name(self.first_dimension, x, r, y, z)
-        second_dim = eval_dimension_name(self.second_dimension, x, r, y, z)
->>>>>>> f7bb791e
         if isinstance(first_dim, np.ndarray):
             if isinstance(second_dim, np.ndarray) and isinstance(t, np.ndarray):
                 first_dim = first_dim[:, np.newaxis, np.newaxis]
@@ -520,9 +508,6 @@
         return self.entries
 
 
-<<<<<<< HEAD
-def eval_dimension_name(name, x, r, y, z, R):
-=======
 class Interpolant0D:
     def __init__(self, entries):
         self.entries = entries
@@ -581,8 +566,7 @@
             return self.interpolant(second_dim, first_dim)[0]
 
 
-def eval_dimension_name(name, x, r, y, z):
->>>>>>> f7bb791e
+def eval_dimension_name(name, x, r, y, z, R):
     if name == "x":
         out = x
     elif name == "r":
