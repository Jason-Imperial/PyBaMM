--- conflicted
+++ resolved
@@ -5,7 +5,6 @@
 class PybammFunctions
 {
 public:
-<<<<<<< HEAD
     int number_of_states;
     int number_of_parameters;
     int number_of_events;
@@ -78,72 +77,6 @@
     np_array events(double t, np_array y) {
         return py_event(t, y, inputs);
     }
-=======
-  int number_of_states;
-  int number_of_parameters;
-  int number_of_events;
-
-  PybammFunctions(const residual_type &res, const jacobian_type &jac,
-                  const sensitivities_type &sens,
-                  const jac_get_type &get_jac_data_in,
-                  const jac_get_type &get_jac_row_vals_in,
-                  const jac_get_type &get_jac_col_ptrs_in,
-                  const event_type &event,
-                  const int n_s, int n_e, const int n_p,
-                  const np_array &inputs)
-      : number_of_states(n_s), number_of_events(n_e),
-        number_of_parameters(n_p),
-        py_res(res), py_jac(jac),
-        py_sens(sens),
-        py_event(event), py_get_jac_data(get_jac_data_in),
-        py_get_jac_row_vals(get_jac_row_vals_in),
-        py_get_jac_col_ptrs(get_jac_col_ptrs_in),
-        inputs(inputs)
-  {
-  }
-
-  np_array operator()(double t, np_array y, np_array yp)
-  {
-    return py_res(t, y, inputs, yp);
-  }
-
-  np_array res(double t, np_array y, np_array yp)
-  {
-    return py_res(t, y, inputs, yp);
-  }
-
-  void jac(double t, np_array y, double cj)
-  {
-    // this function evaluates the jacobian and sets it to be the attribute
-    // of a python class which can then be called by get_jac_data,
-    // get_jac_col_ptr, etc
-    py_jac(t, y, inputs, cj);
-  }
-
-  void sensitivities(
-      std::vector<np_array>& resvalS,
-      const double t, const np_array& y, const np_array& yp,
-      const std::vector<np_array>& yS, const std::vector<np_array>& ypS)
-  {
-    // this function evaluates the sensitivity equations required by IDAS,
-    // returning them in resvalS, which is preallocated as a numpy array
-    // of size (np, n), where n is the number of states and np is the number
-    // of parameters
-    //
-    // yS and ypS are also shape (np, n), y and yp are shape (n)
-    //
-    // dF/dy * s_i + dF/dyd * sd + dFdp_i for i in range(np)
-    py_sens(resvalS, t, y, inputs, yp, yS, ypS);
-  }
-
-  np_array get_jac_data() { return py_get_jac_data(); }
-
-  np_array get_jac_row_vals() { return py_get_jac_row_vals(); }
-
-  np_array get_jac_col_ptrs() { return py_get_jac_col_ptrs(); }
-
-  np_array events(double t, np_array y) { return py_event(t, y, inputs); }
->>>>>>> 840fb131
 
 private:
     residual_type py_res;
@@ -275,13 +208,8 @@
 }
 
 int sensitivities(int Ns, realtype t, N_Vector yy, N_Vector yp,
-<<<<<<< HEAD
                   N_Vector resval, N_Vector *yS, N_Vector *ypS, N_Vector *resvalS,
                   void *user_data, N_Vector tmp1, N_Vector tmp2, N_Vector tmp3) {
-=======
-    N_Vector resval, N_Vector *yS, N_Vector *ypS, N_Vector *resvalS,
-    void *user_data, N_Vector tmp1, N_Vector tmp2, N_Vector tmp3) {
->>>>>>> 840fb131
 // This function computes the sensitivity residual for all sensitivity
 // equations. It must compute the vectors
 // (∂F/∂y)s i (t)+(∂F/∂ ẏ) ṡ i (t)+(∂F/∂p i ) and store them in resvalS[i].
@@ -303,7 +231,6 @@
 // occurred (in which case idas will attempt to correct),
 // or a negative value if it failed unrecoverably (in which case the integration is halted and IDA SRES FAIL is returned)
 //
-<<<<<<< HEAD
     PybammFunctions *python_functions_ptr =
         static_cast<PybammFunctions *>(user_data);
     PybammFunctions python_functions = *python_functions_ptr;
@@ -343,52 +270,10 @@
     python_functions.sensitivities(resvalS_np, t, y_np, yp_np, yS_np, ypS_np);
 
     return 0;
-=======
-  PybammFunctions *python_functions_ptr =
-      static_cast<PybammFunctions *>(user_data);
-  PybammFunctions python_functions = *python_functions_ptr;
-
-  int n = python_functions.number_of_states;
-  int np = python_functions.number_of_parameters;
-
-  // memory managed by sundials, so pass a destructor that does nothing
-  auto state_vector_shape = std::vector<ptrdiff_t>{n, 1};
-  np_array y_np = np_array(state_vector_shape, N_VGetArrayPointer(yy),
-                           py::capsule(&yy, [](void* p) {}));
-  np_array yp_np = np_array(state_vector_shape, N_VGetArrayPointer(yp),
-                           py::capsule(&yp, [](void* p) {}));
-
-  std::vector<np_array> yS_np(np);
-  for (int i = 0; i < np; i++) {
-    auto capsule = py::capsule(yS + i, [](void* p) {});
-    yS_np[i] = np_array(state_vector_shape, N_VGetArrayPointer(yS[i]), capsule);
-  }
-
-  std::vector<np_array> ypS_np(np);
-  for (int i = 0; i < np; i++) {
-    auto capsule = py::capsule(ypS + i, [](void* p) {});
-    ypS_np[i] = np_array(state_vector_shape, N_VGetArrayPointer(ypS[i]), capsule);
-  }
-
-  std::vector<np_array> resvalS_np(np);
-  for (int i = 0; i < np; i++) {
-    auto capsule = py::capsule(resvalS + i, [](void* p) {});
-    resvalS_np[i] = np_array(state_vector_shape,
-                             N_VGetArrayPointer(resvalS[i]), capsule);
-  }
-
-  realtype *ptr1 = static_cast<realtype *>(resvalS_np[0].request().ptr);
-  const realtype* resvalSval = N_VGetArrayPointer(resvalS[0]);
-
-  python_functions.sensitivities(resvalS_np, t, y_np, yp_np, yS_np, ypS_np);
-
-  return 0;
->>>>>>> 840fb131
 }
 
 /* main program */
 Solution solve_python(np_array t_np, np_array y0_np, np_array yp0_np,
-<<<<<<< HEAD
                       residual_type res, jacobian_type jac,
                       sensitivities_type sens,
                       jac_get_type gjd, jac_get_type gjrv, jac_get_type gjcp,
@@ -396,15 +281,6 @@
                       int number_of_events, int use_jacobian, np_array rhs_alg_id,
                       np_array atol_np, double rel_tol, np_array inputs,
                       int number_of_parameters)
-=======
-               residual_type res, jacobian_type jac,
-               sensitivities_type sens,
-               jac_get_type gjd, jac_get_type gjrv, jac_get_type gjcp,
-               int nnz, event_type event,
-               int number_of_events, int use_jacobian, np_array rhs_alg_id,
-               np_array atol_np, double rel_tol, np_array inputs,
-               int number_of_parameters)
->>>>>>> 840fb131
 {
     auto t = t_np.unchecked<1>();
     auto y0 = y0_np.unchecked<1>();
@@ -497,45 +373,7 @@
     LS = SUNLinSol_KLU(yy, J);
 #endif
 
-<<<<<<< HEAD
     IDASetLinearSolver(ida_mem, LS, J);
-=======
-  IDASetLinearSolver(ida_mem, LS, J);
-
-  if (use_jacobian == 1)
-  {
-    IDASetJacFn(ida_mem, jacobian);
-  }
-
-  if (number_of_parameters > 0)
-  {
-    IDASensInit(ida_mem, number_of_parameters,
-                IDA_SIMULTANEOUS, sensitivities, yyS, ypS);
-    IDASensEEtolerances(ida_mem);
-  }
-
-  int t_i = 1;
-  realtype tret;
-  realtype t_next;
-  realtype t_final = t(number_of_timesteps - 1);
-
-  // set return vectors
-  std::vector<double> t_return(number_of_timesteps);
-  std::vector<double> y_return(number_of_timesteps * number_of_states);
-  std::vector<double> yS_return(number_of_parameters * number_of_timesteps * number_of_states);
-
-  t_return[0] = t(0);
-  for (int j = 0; j < number_of_states; j++)
-  {
-    y_return[j] = yval[j];
-  }
-  for (int j = 0; j < number_of_parameters; j++) {
-    const int base_index = j * number_of_timesteps * number_of_states;
-    for (int k = 0; k < number_of_states; k++) {
-      yS_return[base_index + k] = ySval[j][k];
-    }
-  }
->>>>>>> 840fb131
 
     if (use_jacobian == 1)
     {
@@ -562,25 +400,10 @@
     t_return[0] = t(0);
     for (int j = 0; j < number_of_states; j++)
     {
-<<<<<<< HEAD
         y_return[j] = yval[j];
     }
     for (int j = 0; j < number_of_parameters; j++) {
         const int base_index = j * number_of_timesteps * number_of_states;
-=======
-      if (number_of_parameters > 0) {
-        IDAGetSens(ida_mem, &tret, yyS);
-      }
-
-      t_return[t_i] = tret;
-      for (int j = 0; j < number_of_states; j++)
-      {
-        y_return[t_i * number_of_states + j] = yval[j];
-      }
-      for (int j = 0; j < number_of_parameters; j++) {
-        const int base_index = j * number_of_timesteps * number_of_states
-                               + t_i * number_of_states;
->>>>>>> 840fb131
         for (int k = 0; k < number_of_states; k++) {
             yS_return[base_index + k] = ySval[j][k];
         }
@@ -649,28 +472,14 @@
     SUNContext_Free(&sunctx);
 #endif
 
-<<<<<<< HEAD
     np_array t_ret = np_array(t_i, &t_return[0]);
     np_array y_ret = np_array(t_i * number_of_states, &y_return[0]);
     np_array yS_ret = np_array(
                           std::vector<ptrdiff_t> {number_of_parameters, number_of_timesteps, number_of_states},
                           &yS_return[0]
                       );
-=======
-  np_array t_ret = np_array(t_i, &t_return[0]);
-  np_array y_ret = np_array(t_i * number_of_states, &y_return[0]);
-  np_array yS_ret = np_array(
-      std::vector<ptrdiff_t>{number_of_parameters, number_of_timesteps, number_of_states},
-      &yS_return[0]
-      );
->>>>>>> 840fb131
 
     Solution sol(retval, t_ret, y_ret, yS_ret);
 
-<<<<<<< HEAD
     return sol;
-}
-=======
-  return sol;
-}
->>>>>>> 840fb131
+}