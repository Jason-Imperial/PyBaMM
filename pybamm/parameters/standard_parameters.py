--- conflicted
+++ resolved
@@ -117,34 +117,13 @@
 voltage_high_cut = pybamm.Parameter("voltage_high_cut")  # Upper voltage cut-off
 I_typ = pybamm.Parameter("I_typ")  # Typical current density
 Phi_typ = pybamm.Parameter("Phi_typ")  # Typical voltage drop
-<<<<<<< HEAD
-=======
 current_with_time = pybamm.FunctionParameter("current function", pybamm.t)
 dimensional_current_with_time = I_typ * current_with_time
->>>>>>> 1e550f56
 
 # Initial Conditions
 ce0_dimensional = pybamm.Parameter("ce0")  # Initial li ion concentration in electrolyte
 cn0_dimensional = pybamm.Parameter("cn0")  # Initial li concentration in neg electrode
 cp0_dimensional = pybamm.Parameter("cp0")  # Initial li concentration in pos electrode
-<<<<<<< HEAD
-
-# --------------------------------------------------------------------------------------
-"""Functions"""
-
-
-def dimensional_current(t):
-    """Returns the dimensional current as a function of time """
-    t = pybamm.t
-    return I_typ * pybamm.FunctionParameter("current function", t)
-
-
-def dimensionless_current(t):
-    """Returns the dimensionless current as a function of time """
-    return pybamm.FunctionParameter("current function", t)
-
-=======
->>>>>>> 1e550f56
 
 # --------------------------------------------------------------------------------------
 """Dimensionless Parameters"""
