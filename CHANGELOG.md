# [Unreleased](https://github.com/pybamm-team/PyBaMM)

## Features

<<<<<<< HEAD
-   Added Batch Study class ([#1455](https://github.com/pybamm-team/PyBaMM/pull/1455))
=======
-   Added `ConcatenationVariable`, which is automatically created when variables are concatenated ([#1453](https://github.com/pybamm-team/PyBaMM/pull/1453))
>>>>>>> 4205951d
-   Added "fast with events" mode for the CasADi solver, which solves a model and finds events more efficiently than "safe" mode. As of PR #1450 this feature is still being tested and "safe" mode remains the default ([#1450](https://github.com/pybamm-team/PyBaMM/pull/1450))

## Optimizations

-   Improved how the CasADi solver's "safe" mode finds events ([#1450](https://github.com/pybamm-team/PyBaMM/pull/1450))
-   Perform more automatic simplifications of the expression tree ([#1449](https://github.com/pybamm-team/PyBaMM/pull/1449))
-   Reduce time taken to hash a sparse `Matrix` object ([#1449](https://github.com/pybamm-team/PyBaMM/pull/1449))

# [v0.4.0](https://github.com/pybamm-team/PyBaMM/tree/v0.4.0) - 2021-03-28

This release introduces:
- several new models, including reversible and irreversible plating submodels, submodels for loss of active material, Yang et al.'s (2017) coupled SEI/plating/pore clogging model, and the Newman-Tobias model
- internal optimizations for solving models, particularly for simulating experiments, with more accurate event detection and more efficient numerical methods and post-processing
- parallel solutions of a model with different inputs
- a cleaner installation process for Mac when installing from PyPI, no longer requiring a Homebrew installation of Sundials
- improved plotting functionality, including adding a new 'voltage component' plot
- several other new features, optimizations, and bug fixes, summarized below

## Features
-   Added `NewmanTobias` li-ion battery model ([#1423](https://github.com/pybamm-team/PyBaMM/pull/1423))
-   Added `plot_voltage_components` to easily plot the component overpotentials that make up the voltage ([#1419](https://github.com/pybamm-team/PyBaMM/pull/1419))
-   Made `QuickPlot` more customizable and added an example ([#1419](https://github.com/pybamm-team/PyBaMM/pull/1419))
-   `Solution` objects can now be created by stepping *different* models ([#1408](https://github.com/pybamm-team/PyBaMM/pull/1408))
-   Added Yang et al 2017 model that couples irreversible lithium plating, SEI growth and change in porosity which produces a transition from linear to nonlinear degradation pattern of lithium-ion battery over extended cycles([#1398](https://github.com/pybamm-team/PyBaMM/pull/1398))
-   Added support for Python 3.9 and dropped support for Python 3.6. Python 3.6 may still work but is now untested ([#1370](https://github.com/pybamm-team/PyBaMM/pull/1370))
-   Added the electrolyte overpotential and Ohmic losses for full conductivity, including surface form ([#1350](https://github.com/pybamm-team/PyBaMM/pull/1350))
-   Added functionality to `Citations` to print formatted citations ([#1340](https://github.com/pybamm-team/PyBaMM/pull/1340))
-   Updated the way events are handled in `CasadiSolver` for more accurate event location ([#1328](https://github.com/pybamm-team/PyBaMM/pull/1328))
-   Added error message if initial conditions are outside the bounds of a variable ([#1326](https://github.com/pybamm-team/PyBaMM/pull/1326))
-   Added temperature dependence to density, heat capacity and thermal conductivity ([#1323](https://github.com/pybamm-team/PyBaMM/pull/1323))
-   Added temperature dependence to the transference number (`t_plus`) ([#1317](https://github.com/pybamm-team/PyBaMM/pull/1317))
-   Added new functionality for `Interpolant` ([#1312](https://github.com/pybamm-team/PyBaMM/pull/1312))
-   Added option to express experiments (and extract solutions) in terms of cycles of operating condition ([#1309](https://github.com/pybamm-team/PyBaMM/pull/1309))
-   The event time and state are now returned as part of `Solution.t` and `Solution.y` so that the event is accurately captured in the returned solution ([#1300](https://github.com/pybamm-team/PyBaMM/pull/1300))
-   Added reversible and irreversible lithium plating models ([#1287](https://github.com/pybamm-team/PyBaMM/pull/1287))
-   Reformatted the `BasicDFNHalfCell` to be consistent with the other models ([#1282](https://github.com/pybamm-team/PyBaMM/pull/1282))
-   Added option to make the total interfacial current density a state ([#1280](https://github.com/pybamm-team/PyBaMM/pull/1280))
-   Added functionality to initialize a model using the solution from another model ([#1278](https://github.com/pybamm-team/PyBaMM/pull/1278))
-   Added submodels for active material ([#1262](https://github.com/pybamm-team/PyBaMM/pull/1262))
-   Updated solvers' method `solve()` so it can take a list of inputs dictionaries as the `inputs` keyword argument. In this case the model is solved for each input set in the list, and a list of solutions mapping the set of inputs to the solutions is returned. Note that `solve()` can still take a single dictionary as the `inputs` keyword argument. In this case the behaviour is unchanged compared to previous versions.([#1261](https://github.com/pybamm-team/PyBaMM/pull/1261))
-   Added composite surface form electrolyte models: `CompositeDifferential` and `CompositeAlgebraic` ([#1207](https://github.com/pybamm-team/PyBaMM/issues/1207))

## Optimizations

-   Improved the way an `Experiment` is simulated to reduce solve time (at the cost of slightly higher set-up time) ([#1408](https://github.com/pybamm-team/PyBaMM/pull/1408))
-   Add script and workflow to automatically update parameter_sets.py docstrings ([#1371](https://github.com/pybamm-team/PyBaMM/pull/1371))
-   Add URLs checker in workflows ([#1347](https://github.com/pybamm-team/PyBaMM/pull/1347))
-   The `Solution` class now only creates the concatenated `y` when the user asks for it. This is an optimization step as the concatenation can be slow, especially with larger experiments ([#1331](https://github.com/pybamm-team/PyBaMM/pull/1331))
-   If solver method `solve()` is passed a list of inputs as the `inputs` keyword argument, the resolution of the model for each input set is spread across several Python processes, usually running in parallel on different processors. The default number of processes is the number of processors available. `solve()` takes a new keyword argument `nproc` which can be used to set this number a manually.
-   Variables are now post-processed using CasADi ([#1316](https://github.com/pybamm-team/PyBaMM/pull/1316))
-   Operations such as `1*x` and `0+x` now directly return `x` ([#1252](https://github.com/pybamm-team/PyBaMM/pull/1252))

## Bug fixes

-   Fixed a bug on the boundary conditions of `FickianSingleParticle` and `FickianManyParticles` to ensure mass is conserved ([#1421](https://github.com/pybamm-team/PyBaMM/pull/1421))
-   Fixed a bug where the `PolynomialSingleParticle` submodel gave incorrect results with "dimensionality" equal to 2 ([#1411](https://github.com/pybamm-team/PyBaMM/pull/1411))
-   Fixed a bug where volume averaging in 0D gave the wrong result ([#1411](https://github.com/pybamm-team/PyBaMM/pull/1411))
-   Fixed a sign error in the positive electrode ohmic losses ([#1407](https://github.com/pybamm-team/PyBaMM/pull/1407))
-   Fixed the formulation of the EC reaction SEI model ([#1397](https://github.com/pybamm-team/PyBaMM/pull/1397))
-   Simulations now stop when an experiment becomes infeasible ([#1395](https://github.com/pybamm-team/PyBaMM/pull/1395))
-   Added a check for domains in `Concatenation` ([#1368](https://github.com/pybamm-team/PyBaMM/pull/1368))
-   Differentiation now works even when the differentiation variable is a constant ([#1294](https://github.com/pybamm-team/PyBaMM/pull/1294))
-   Fixed a bug where the event time and state were no longer returned as part of the solution ([#1344](https://github.com/pybamm-team/PyBaMM/pull/1344))
-   Fixed a bug in `CasadiSolver` safe mode which crashed when there were extrapolation events but no termination events ([#1321](https://github.com/pybamm-team/PyBaMM/pull/1321))
-   When an `Interpolant` is extrapolated an error is raised for `CasadiSolver` (and a warning is raised for the other solvers) ([#1315](https://github.com/pybamm-team/PyBaMM/pull/1315))
-   Fixed `Simulation` and `model.new_copy` to fix a bug where changes to the model were overwritten ([#1278](https://github.com/pybamm-team/PyBaMM/pull/1278))

## Breaking changes

-   Removed `Simplification` class and `.simplify()` function ([#1369](https://github.com/pybamm-team/PyBaMM/pull/1369))
-   All example notebooks in PyBaMM's GitHub repository must now include the command `pybamm.print_citations()`, otherwise the tests will fail. This is to encourage people to use this command to cite the relevant papers ([#1340](https://github.com/pybamm-team/PyBaMM/pull/1340))
-   Notation has been homogenised to use positive and negative electrode (instead of cathode and anode). This applies to the parameter folders (now called `'positive_electrodes'` and `'negative_electrodes'`) and the options of `active_material` and `particle_cracking` submodels (now called `'positive'` and `'negative'`) ([#1337](https://github.com/pybamm-team/PyBaMM/pull/1337))
-   `Interpolant` now takes `x` and `y` instead of a single `data` entry ([#1312](https://github.com/pybamm-team/PyBaMM/pull/1312))
-   Boolean model options ('sei porosity change', 'convection') must now be given in string format ('true' or 'false' instead of True or False) ([#1280](https://github.com/pybamm-team/PyBaMM/pull/1280))
-   Operations such as `1*x` and `0+x` now directly return `x`. This can be bypassed by explicitly creating the binary operators, e.g. `pybamm.Multiplication(1, x)` ([#1252](https://github.com/pybamm-team/PyBaMM/pull/1252))
-   `'Cell capacity [A.h]'` has been renamed to `'Nominal cell capacity [A.h]'`. `'Cell capacity [A.h]'` will be deprecated in the next release. ([#1352](https://github.com/pybamm-team/PyBaMM/pull/1352))

# [v0.3.0](https://github.com/pybamm-team/PyBaMM/tree/v0.3.0) - 2020-12-01

This release introduces a new aging model for particle swelling and cracking, a new reduced-order model (TSPMe), and a parameter set for A123 LFP cells. Additionally, there have been several backend optimizations to speed up model creation and solving, and other minor features and bug fixes.

## Features

-   Added a submodel for particle swelling and cracking ([#1232](https://github.com/pybamm-team/PyBaMM/pull/1232))
-   Added a notebook on how to speed up the solver and handle instabilities ([#1223](https://github.com/pybamm-team/PyBaMM/pull/1223))
-   Improve string printing of `BinaryOperator`, `Function`, and `Concatenation` objects ([#1223](https://github.com/pybamm-team/PyBaMM/pull/1223))
-   Added `Solution.integration_time`, which is the time taken just by the integration subroutine, without extra setups ([#1223](https://github.com/pybamm-team/PyBaMM/pull/1223))
-   Added parameter set for an A123 LFP cell ([#1209](https://github.com/pybamm-team/PyBaMM/pull/1209))
-   Added variables related to equivalent circuit models ([#1204](https://github.com/pybamm-team/PyBaMM/pull/1204))
-   Added the `Integrated` electrolyte conductivity submodel ([#1188](https://github.com/pybamm-team/PyBaMM/pull/1188))
-   Added an example script to check conservation of lithium ([#1186](https://github.com/pybamm-team/PyBaMM/pull/1186))
-   Added `erf` and `erfc` functions ([#1184](https://github.com/pybamm-team/PyBaMM/pull/1184))

## Optimizations

-   Add (optional) smooth approximations for the `Minimum`, `Maximum`, `Heaviside`, and `AbsoluteValue` operators ([#1223](https://github.com/pybamm-team/PyBaMM/pull/1223))
-   Avoid unnecessary repeated computations in the solvers ([#1222](https://github.com/pybamm-team/PyBaMM/pull/1222))
-   Rewrite `Symbol.is_constant` to be more efficient ([#1222](https://github.com/pybamm-team/PyBaMM/pull/1222))
-   Cache shape and size calculations ([#1222](https://github.com/pybamm-team/PyBaMM/pull/1222))
-   Only instantiate the geometric, electrical and thermal parameter classes once ([#1222](https://github.com/pybamm-team/PyBaMM/pull/1222))

## Bug fixes

-   Quickplot now works when timescale or lengthscale is a function of an input parameter ([#1234](https://github.com/pybamm-team/PyBaMM/pull/1234))
-   Fix bug that was slowing down creation of the EC reaction SEI submodel ([#1227](https://github.com/pybamm-team/PyBaMM/pull/1227))
-   Add missing separator thermal parameters for the Ecker parameter set ([#1226](https://github.com/pybamm-team/PyBaMM/pull/1226))
-   Make sure simulation solves when evaluated timescale is a function of an input parameter ([#1218](https://github.com/pybamm-team/PyBaMM/pull/1218))
-   Raise error if saving to MATLAB with variable names that MATLAB can't read, and give option of providing alternative variable names ([#1206](https://github.com/pybamm-team/PyBaMM/pull/1206))
-   Raise error if the boundary condition at the origin in a spherical domain is other than no-flux ([#1175](https://github.com/pybamm-team/PyBaMM/pull/1175))
-   Fix boundary conditions at r = 0 for Creating Models notebooks ([#1173](https://github.com/pybamm-team/PyBaMM/pull/1173))

## Breaking changes

-    The parameters "Positive/Negative particle distribution in x" and "Positive/Negative surface area to volume ratio distribution in x" have been deprecated. Instead, users can provide "Positive/Negative particle radius [m]" and "Positive/Negative surface area to volume ratio [m-1]" directly as functions of through-cell position (x [m]) ([#1237](https://github.com/pybamm-team/PyBaMM/pull/1237))

# [v0.2.4](https://github.com/pybamm-team/PyBaMM/tree/v0.2.4) - 2020-09-07

This release adds new operators for more complex models, some basic sensitivity analysis, and a spectral volumes spatial method, as well as some small bug fixes.

## Features

-   Added variables which track the total amount of lithium in the system ([#1136](https://github.com/pybamm-team/PyBaMM/pull/1136))
-   Added `Upwind` and `Downwind` operators for convection ([#1134](https://github.com/pybamm-team/PyBaMM/pull/1134))
-   Added Getting Started notebook on solver options and changing the mesh. Also added a notebook detailing the different thermal options, and a notebook explaining the steps that occur behind the scenes in the `Simulation` class ([#1131](https://github.com/pybamm-team/PyBaMM/pull/1131))
-   Added particle submodel that use a polynomial approximation to the concentration within the electrode particles ([#1130](https://github.com/pybamm-team/PyBaMM/pull/1130))
-   Added `Modulo`, `Floor` and `Ceiling` operators ([#1121](https://github.com/pybamm-team/PyBaMM/pull/1121))
-   Added DFN model for a half cell ([#1121](https://github.com/pybamm-team/PyBaMM/pull/1121))
-   Automatically compute surface area to volume ratio based on particle shape for li-ion models ([#1120](https://github.com/pybamm-team/PyBaMM/pull/1120))
-   Added "R-averaged particle concentration" variables ([#1118](https://github.com/pybamm-team/PyBaMM/pull/1118))
-   Added support for sensitivity calculations to the casadi solver ([#1109](https://github.com/pybamm-team/PyBaMM/pull/1109))
-   Added support for index 1 semi-explicit dae equations and sensitivity calculations to JAX BDF solver ([#1107](https://github.com/pybamm-team/PyBaMM/pull/1107))
-   Allowed keyword arguments to be passed to `Simulation.plot()` ([#1099](https://github.com/pybamm-team/PyBaMM/pull/1099))
-   Added the Spectral Volumes spatial method and the submesh that it works with ([#900](https://github.com/pybamm-team/PyBaMM/pull/900))

## Bug fixes

-   Fixed bug where some parameters were not being set by the `EcReactionLimited` SEI model ([#1136](https://github.com/pybamm-team/PyBaMM/pull/1136))
-   Fixed bug on electrolyte potential for `BasicDFNHalfCell` ([#1133](https://github.com/pybamm-team/PyBaMM/pull/1133))
-   Fixed `r_average` to work with `SecondaryBroadcast` ([#1118](https://github.com/pybamm-team/PyBaMM/pull/1118))
-   Fixed finite volume discretisation of spherical integrals ([#1118](https://github.com/pybamm-team/PyBaMM/pull/1118))
-   `t_eval` now gets changed to a `linspace` if a list of length 2 is passed ([#1113](https://github.com/pybamm-team/PyBaMM/pull/1113))
-   Fixed bug when setting a function with an `InputParameter` ([#1111](https://github.com/pybamm-team/PyBaMM/pull/1111))

## Breaking changes

-   The "fast diffusion" particle option has been renamed "uniform profile" ([#1130](https://github.com/pybamm-team/PyBaMM/pull/1130))
-   The modules containing standard parameters are now classes so they can take options
(e.g. `standard_parameters_lithium_ion` is now `LithiumIonParameters`) ([#1120](https://github.com/pybamm-team/PyBaMM/pull/1120))
-   Renamed `quick_plot_vars` to `output_variables` in `Simulation` to be consistent with `QuickPlot`. Passing `quick_plot_vars` to `Simulation.plot()` has been deprecated and `output_variables` should be passed instead ([#1099](https://github.com/pybamm-team/PyBaMM/pull/1099))


# [v0.2.3](https://github.com/pybamm-team/PyBaMM/tree/v0.2.3) - 2020-07-01

This release enables the use of [Google Colab](https://colab.research.google.com/github/pybamm-team/PyBaMM/blob/main/) for running example notebooks, and adds some small new features and bug fixes.

## Features

-   Added JAX evaluator, and ODE solver ([#1038](https://github.com/pybamm-team/PyBaMM/pull/1038))
-   Reformatted Getting Started notebooks ([#1083](https://github.com/pybamm-team/PyBaMM/pull/1083))
-   Reformatted Landesfeind electrolytes ([#1064](https://github.com/pybamm-team/PyBaMM/pull/1064))
-   Adapted examples to be run in Google Colab ([#1061](https://github.com/pybamm-team/PyBaMM/pull/1061))
-   Added some new solvers for algebraic models ([#1059](https://github.com/pybamm-team/PyBaMM/pull/1059))
-   Added `length_scales` attribute to models ([#1058](https://github.com/pybamm-team/PyBaMM/pull/1058))
-   Added averaging in secondary dimensions ([#1057](https://github.com/pybamm-team/PyBaMM/pull/1057))
-   Added SEI reaction based on Yang et. al. 2017 and reduction in porosity ([#1009](https://github.com/pybamm-team/PyBaMM/issues/1009))

## Optimizations

-   Reformatted CasADi "safe" mode to deal with events better ([#1089](https://github.com/pybamm-team/PyBaMM/pull/1089))

## Bug fixes

-   Fixed a bug in `InterstitialDiffusionLimited` ([#1097](https://github.com/pybamm-team/PyBaMM/pull/1097))
-   Fixed `Simulation` to keep different copies of the model so that parameters can be changed between simulations ([#1090](https://github.com/pybamm-team/PyBaMM/pull/1090))
-   Fixed `model.new_copy()` to keep custom submodels ([#1090](https://github.com/pybamm-team/PyBaMM/pull/1090))
-   2D processed variables can now be evaluated at the domain boundaries ([#1088](https://github.com/pybamm-team/PyBaMM/pull/1088))
-   Update the default variable points to better capture behaviour in the solid particles in li-ion models ([#1081](https://github.com/pybamm-team/PyBaMM/pull/1081))
-   Fix `QuickPlot` to display variables discretised by FEM (in y-z) properly ([#1078](https://github.com/pybamm-team/PyBaMM/pull/1078))
-   Add length scales to `EffectiveResistance` models ([#1071](https://github.com/pybamm-team/PyBaMM/pull/1071))
-   Allowed for pybamm functions exp, sin, cos, sqrt to be used in expression trees that
    are converted to casadi format ([#1067](https://github.com/pybamm-team/PyBaMM/pull/1067))
-   Fix a bug where variables that depend on y and z were transposed in `QuickPlot` ([#1055](https://github.com/pybamm-team/PyBaMM/pull/1055))

## Breaking changes

-   `Simulation.specs` and `Simulation.set_defaults` have been deprecated. Users should create a new `Simulation` object for each different case instead ([#1090](https://github.com/pybamm-team/PyBaMM/pull/1090))
-   The solution times `t_eval` must now be provided to `Simulation.solve()` when not using an experiment or prescribing the current using drive cycle data ([#1086](https://github.com/pybamm-team/PyBaMM/pull/1086))

# [v0.2.2](https://github.com/pybamm-team/PyBaMM/tree/v0.2.2) - 2020-06-01

New SEI models, simplification of submodel structure, as well as optimisations and general bug fixes.

## Features

-   Reformatted `Geometry` and `Mesh` classes ([#1032](https://github.com/pybamm-team/PyBaMM/pull/1032))
-   Added arbitrary geometry to the lumped thermal model ([#718](https://github.com/pybamm-team/PyBaMM/issues/718))
-   Allowed `ProcessedVariable` to handle cases where `len(solution.t)=1` ([#1020](https://github.com/pybamm-team/PyBaMM/pull/1020))
-   Added `BackwardIndefiniteIntegral` symbol ([#1014](https://github.com/pybamm-team/PyBaMM/pull/1014))
-   Added `plot` and `plot2D` to enable easy plotting of `pybamm.Array` objects ([#1008](https://github.com/pybamm-team/PyBaMM/pull/1008))
-   Updated effective current collector models and added example notebook ([#1007](https://github.com/pybamm-team/PyBaMM/pull/1007))
-   Added SEI film resistance as an option ([#994](https://github.com/pybamm-team/PyBaMM/pull/994))
-   Added `parameters` attribute to `pybamm.BaseModel` and `pybamm.Geometry` that lists all of the required parameters ([#993](https://github.com/pybamm-team/PyBaMM/pull/993))
-   Added tab, edge, and surface cooling ([#965](https://github.com/pybamm-team/PyBaMM/pull/965))
-   Added functionality to solver to automatically discretise a 0D model ([#947](https://github.com/pybamm-team/PyBaMM/pull/947))
-   Added sensitivity to `CasadiAlgebraicSolver` ([#940](https://github.com/pybamm-team/PyBaMM/pull/940))
-   Added `ProcessedSymbolicVariable` class, which can handle symbolic variables (i.e. variables for which the inputs are symbolic) ([#940](https://github.com/pybamm-team/PyBaMM/pull/940))
-   Made `QuickPlot` compatible with Google Colab ([#935](https://github.com/pybamm-team/PyBaMM/pull/935))
-   Added `BasicFull` model for lead-acid ([#932](https://github.com/pybamm-team/PyBaMM/pull/932))
-   Added 'arctan' function  ([#973](https://github.com/pybamm-team/PyBaMM/pull/973))

## Optimizations

-   Implementing the use of GitHub Actions for CI ([#855](https://github.com/pybamm-team/PyBaMM/pull/855))
-   Changed default solver for DAE models to `CasadiSolver` ([#978](https://github.com/pybamm-team/PyBaMM/pull/978))
-   Added some extra simplifications to the expression tree ([#971](https://github.com/pybamm-team/PyBaMM/pull/971))
-   Changed the behaviour of "safe" mode in `CasadiSolver` ([#956](https://github.com/pybamm-team/PyBaMM/pull/956))
-   Sped up model building ([#927](https://github.com/pybamm-team/PyBaMM/pull/927))
-   Changed default solver for lead-acid to `CasadiSolver` ([#927](https://github.com/pybamm-team/PyBaMM/pull/927))

## Bug fixes

-   Fix a bug where slider plots do not update properly in notebooks ([#1041](https://github.com/pybamm-team/PyBaMM/pull/1041))
-   Fix storing and plotting external variables in the solution ([#1026](https://github.com/pybamm-team/PyBaMM/pull/1026))
-   Fix running a simulation with a model that is already discretized ([#1025](https://github.com/pybamm-team/PyBaMM/pull/1025))
-   Fix CI not triggering for PR. ([#1013](https://github.com/pybamm-team/PyBaMM/pull/1013))
-   Fix schedule testing running too often. ([#1010](https://github.com/pybamm-team/PyBaMM/pull/1010))
-   Fix doctests failing due to mismatch in unsorted output.([#990](https://github.com/pybamm-team/PyBaMM/pull/990))
-   Added extra checks when creating a model, for clearer errors ([#971](https://github.com/pybamm-team/PyBaMM/pull/971))
-   Fixed `Interpolant` ids to allow processing ([#962](https://github.com/pybamm-team/PyBaMM/pull/962))
-   Fixed a bug in the initial conditions of the potential pair model ([#954](https://github.com/pybamm-team/PyBaMM/pull/954))
-   Changed simulation attributes to assign copies rather than the objects themselves ([#952](https://github.com/pybamm-team/PyBaMM/pull/952))
-   Added default values to base model so that it works with the `Simulation` class ([#952](https://github.com/pybamm-team/PyBaMM/pull/952))
-   Fixed solver to recompute initial conditions when inputs are changed ([#951](https://github.com/pybamm-team/PyBaMM/pull/951))
-   Reformatted thermal submodels ([#938](https://github.com/pybamm-team/PyBaMM/pull/938))
-   Reformatted electrolyte submodels ([#927](https://github.com/pybamm-team/PyBaMM/pull/927))
-   Reformatted convection submodels ([#635](https://github.com/pybamm-team/PyBaMM/pull/635))

## Breaking changes

-   Geometry should no longer be given keys 'primary' or 'secondary' ([#1032](https://github.com/pybamm-team/PyBaMM/pull/1032))
-   Calls to `ProcessedVariable` objects are now made using dimensional time and space ([#1028](https://github.com/pybamm-team/PyBaMM/pull/1028))
-   For variables discretised using finite elements the result returned by calling `ProcessedVariable` is now transposed ([#1020](https://github.com/pybamm-team/PyBaMM/pull/1020))
-   Renamed "surface area density" to "surface area to volume ratio" ([#975](https://github.com/pybamm-team/PyBaMM/pull/975))
-   Replaced "reaction rate" with "exchange-current density" ([#975](https://github.com/pybamm-team/PyBaMM/pull/975))
-   Changed the implementation of reactions in submodels ([#948](https://github.com/pybamm-team/PyBaMM/pull/948))
-   Removed some inputs like `T_inf`, `R_g` and activation energies to some of the standard function parameters. This is because each of those inputs is specific to a particular function (e.g. the reference temperature at which the function was measured). To change a property such as the activation energy, users should create a new function, specifying the relevant property as a `Parameter` or `InputParameter` ([#942](https://github.com/pybamm-team/PyBaMM/pull/942))
-   The thermal option 'xyz-lumped' has been removed. The option 'thermal current collector' has also been removed ([#938](https://github.com/pybamm-team/PyBaMM/pull/938))
-   The 'C-rate' parameter has been deprecated. Use 'Current function [A]' instead. The cell capacity can be accessed as 'Cell capacity [A.h]', and used to calculate current from C-rate ([#952](https://github.com/pybamm-team/PyBaMM/pull/952))

# [v0.2.1](https://github.com/pybamm-team/PyBaMM/tree/v0.2.1) - 2020-03-31

New expression tree node types, models, parameter sets and solvers, as well as general bug fixes and new examples.

## Features

-   Store variable slices in model for inspection ([#925](https://github.com/pybamm-team/PyBaMM/pull/925))
-   Added LiNiCoO2 parameter set from Ecker et. al. ([#922](https://github.com/pybamm-team/PyBaMM/pull/922))
-   Made t_plus (optionally) a function of electrolyte concentration, and added (1 + dlnf/dlnc) to models ([#921](https://github.com/pybamm-team/PyBaMM/pull/921))
-   Added `DummySolver` for empty models ([#915](https://github.com/pybamm-team/PyBaMM/pull/915))
-   Added functionality to broadcast to edges ([#891](https://github.com/pybamm-team/PyBaMM/pull/891))
-   Reformatted and cleaned up `QuickPlot` ([#886](https://github.com/pybamm-team/PyBaMM/pull/886))
-   Added thermal effects to lead-acid models ([#885](https://github.com/pybamm-team/PyBaMM/pull/885))
-   Added a helper function for info on function parameters ([#881](https://github.com/pybamm-team/PyBaMM/pull/881))
-   Added additional notebooks showing how to create and compare models ([#877](https://github.com/pybamm-team/PyBaMM/pull/877))
-   Added `Minimum`, `Maximum` and `Sign` operators
    ([#876](https://github.com/pybamm-team/PyBaMM/pull/876))
-   Added a search feature to `FuzzyDict` ([#875](https://github.com/pybamm-team/PyBaMM/pull/875))
-   Add ambient temperature as a function of time ([#872](https://github.com/pybamm-team/PyBaMM/pull/872))
-   Added `CasadiAlgebraicSolver` for solving algebraic systems with CasADi ([#868](https://github.com/pybamm-team/PyBaMM/pull/868))
-   Added electrolyte functions from Landesfeind ([#860](https://github.com/pybamm-team/PyBaMM/pull/860))
-   Add new symbols `VariableDot`, representing the derivative of a variable wrt time,
    and `StateVectorDot`, representing the derivative of a state vector wrt time
    ([#858](https://github.com/pybamm-team/PyBaMM/issues/858))

## Bug fixes

-   Filter out discontinuities that occur after solve times
    ([#941](https://github.com/pybamm-team/PyBaMM/pull/945))
-   Fixed tight layout for QuickPlot in jupyter notebooks ([#930](https://github.com/pybamm-team/PyBaMM/pull/930))
-   Fixed bug raised if function returns a scalar ([#919](https://github.com/pybamm-team/PyBaMM/pull/919))
-   Fixed event handling in `ScipySolver` ([#905](https://github.com/pybamm-team/PyBaMM/pull/905))
-   Made input handling clearer in solvers ([#905](https://github.com/pybamm-team/PyBaMM/pull/905))
-   Updated Getting started notebook 2 ([#903](https://github.com/pybamm-team/PyBaMM/pull/903))
-   Reformatted external circuit submodels ([#879](https://github.com/pybamm-team/PyBaMM/pull/879))
-   Some bug fixes to generalize specifying models that aren't battery models, see [#846](https://github.com/pybamm-team/PyBaMM/issues/846)
-   Reformatted interface submodels to be more readable ([#866](https://github.com/pybamm-team/PyBaMM/pull/866))
-   Removed double-counted "number of electrodes connected in parallel" from simulation ([#864](https://github.com/pybamm-team/PyBaMM/pull/864))

## Breaking changes

-   Changed keyword argument `u` for inputs (when evaluating an object) to `inputs` ([#905](https://github.com/pybamm-team/PyBaMM/pull/905))
-   Removed "set external temperature" and "set external potential" options. Use "external submodels" option instead ([#862](https://github.com/pybamm-team/PyBaMM/pull/862))

# [v0.2.0](https://github.com/pybamm-team/PyBaMM/tree/v0.2.0) - 2020-02-26

This release introduces many new features and optimizations. All models can now be solved using the pip installation - in particular, the DFN can be solved in around 0.1s. Other highlights include an improved user interface, simulations of experimental protocols (GITT, CCCV, etc), new parameter sets for NCA and LGM50, drive cycles, "input parameters" and "external variables" for quickly solving models with different parameter values and coupling with external software, and general bug fixes and optimizations.

## Features

-   Added LG M50 parameter set ([#854](https://github.com/pybamm-team/PyBaMM/pull/854))
-   Changed rootfinding algorithm to CasADi, scipy.optimize.root still accessible as an option ([#844](https://github.com/pybamm-team/PyBaMM/pull/844))
-   Added capacitance effects to lithium-ion models ([#842](https://github.com/pybamm-team/PyBaMM/pull/842))
-   Added NCA parameter set ([#824](https://github.com/pybamm-team/PyBaMM/pull/824))
-   Added functionality to `Solution` that automatically gets `t_eval` from the data when simulating drive cycles and performs checks to ensure the output has the required resolution to accurately capture the input current ([#819](https://github.com/pybamm-team/PyBaMM/pull/819))
-   Added `Citations` object to print references when specific functionality is used ([#818](https://github.com/pybamm-team/PyBaMM/pull/818))
-   Updated `Solution` to allow exporting to matlab and csv formats ([#811](https://github.com/pybamm-team/PyBaMM/pull/811))
-   Allow porosity to vary in space ([#809](https://github.com/pybamm-team/PyBaMM/pull/809))
-   Added functionality to solve DAE models with non-smooth current inputs ([#808](https://github.com/pybamm-team/PyBaMM/pull/808))
-   Added functionality to simulate experiments and testing protocols ([#807](https://github.com/pybamm-team/PyBaMM/pull/807))
-   Added fuzzy string matching for parameters and variables ([#796](https://github.com/pybamm-team/PyBaMM/pull/796))
-   Changed ParameterValues to raise an error when a parameter that wasn't previously defined is updated ([#796](https://github.com/pybamm-team/PyBaMM/pull/796))
-   Added some basic models (BasicSPM and BasicDFN) in order to clearly demonstrate the PyBaMM model structure for battery models ([#795](https://github.com/pybamm-team/PyBaMM/pull/795))
-   Allow initial conditions in the particle to depend on x ([#786](https://github.com/pybamm-team/PyBaMM/pull/786))
-   Added the harmonic mean to the Finite Volume method, which is now used when computing fluxes ([#783](https://github.com/pybamm-team/PyBaMM/pull/783))
-   Refactored `Solution` to make it a dictionary that contains all of the solution variables. This automatically creates `ProcessedVariable` objects when required, so that the solution can be obtained much more easily. ([#781](https://github.com/pybamm-team/PyBaMM/pull/781))
-   Added notebook to explain broadcasts ([#776](https://github.com/pybamm-team/PyBaMM/pull/776))
-   Added a step to discretisation that automatically compute the inverse of the mass matrix of the differential part of the problem so that the underlying DAEs can be provided in semi-explicit form, as required by the CasADi solver ([#769](https://github.com/pybamm-team/PyBaMM/pull/769))
-   Added the gradient operation for the Finite Element Method ([#767](https://github.com/pybamm-team/PyBaMM/pull/767))
-   Added `InputParameter` node for quickly changing parameter values ([#752](https://github.com/pybamm-team/PyBaMM/pull/752))
-   Added submodels for operating modes other than current-controlled ([#751](https://github.com/pybamm-team/PyBaMM/pull/751))
-   Changed finite volume discretisation to use exact values provided by Neumann boundary conditions when computing the gradient instead of adding ghost nodes([#748](https://github.com/pybamm-team/PyBaMM/pull/748))
-   Added optional R(x) distribution in particle models ([#745](https://github.com/pybamm-team/PyBaMM/pull/745))
-   Generalized importing of external variables ([#728](https://github.com/pybamm-team/PyBaMM/pull/728))
-   Separated active and inactive material volume fractions ([#726](https://github.com/pybamm-team/PyBaMM/pull/726))
-   Added submodels for tortuosity ([#726](https://github.com/pybamm-team/PyBaMM/pull/726))
-   Simplified the interface for setting current functions ([#723](https://github.com/pybamm-team/PyBaMM/pull/723))
-   Added Heaviside operator ([#723](https://github.com/pybamm-team/PyBaMM/pull/723))
-   New extrapolation methods ([#707](https://github.com/pybamm-team/PyBaMM/pull/707))
-   Added some "Getting Started" documentation ([#703](https://github.com/pybamm-team/PyBaMM/pull/703))
-   Allow abs tolerance to be set by variable for IDA KLU solver ([#700](https://github.com/pybamm-team/PyBaMM/pull/700))
-   Added Simulation class ([#693](https://github.com/pybamm-team/PyBaMM/pull/693)) with load/save functionality ([#732](https://github.com/pybamm-team/PyBaMM/pull/732))
-   Added interface to CasADi solver ([#687](https://github.com/pybamm-team/PyBaMM/pull/687), [#691](https://github.com/pybamm-team/PyBaMM/pull/691), [#714](https://github.com/pybamm-team/PyBaMM/pull/714)). This makes the SUNDIALS DAE solvers (Scikits and KLU) truly optional (though IDA KLU is recommended for solving the DFN).
-   Added option to use CasADi's Algorithmic Differentiation framework to calculate Jacobians ([#687](https://github.com/pybamm-team/PyBaMM/pull/687))
-   Added method to evaluate parameters more easily ([#669](https://github.com/pybamm-team/PyBaMM/pull/669))
-   Added `Jacobian` class to reuse known Jacobians of expressions ([#665](https://github.com/pybamm-team/PyBaMM/pull/670))
-   Added `Interpolant` class to interpolate experimental data (e.g. OCP curves) ([#661](https://github.com/pybamm-team/PyBaMM/pull/661))
-   Added interface (via pybind11) to sundials with the IDA KLU sparse linear solver ([#657](https://github.com/pybamm-team/PyBaMM/pull/657))
-   Allowed parameters to be set by material or by specifying a particular paper ([#647](https://github.com/pybamm-team/PyBaMM/pull/647))
-   Set relative and absolute tolerances independently in solvers ([#645](https://github.com/pybamm-team/PyBaMM/pull/645))
-   Added basic method to allow (a part of) the State Vector to be updated with results obtained from another solution or package ([#624](https://github.com/pybamm-team/PyBaMM/pull/624))
-   Added some non-uniform meshes in 1D and 2D ([#617](https://github.com/pybamm-team/PyBaMM/pull/617))

## Optimizations

-   Now simplifying objects that are constant as soon as they are created ([#801](https://github.com/pybamm-team/PyBaMM/pull/801))
-   Simplified solver interface ([#800](https://github.com/pybamm-team/PyBaMM/pull/800))
-   Added caching for shape evaluation, used during discretisation ([#780](https://github.com/pybamm-team/PyBaMM/pull/780))
-   Added an option to skip model checks during discretisation, which could be slow for large models ([#739](https://github.com/pybamm-team/PyBaMM/pull/739))
-   Use CasADi's automatic differentation algorithms by default when solving a model ([#714](https://github.com/pybamm-team/PyBaMM/pull/714))
-   Avoid re-checking size when making a copy of an `Index` object ([#656](https://github.com/pybamm-team/PyBaMM/pull/656))
-   Avoid recalculating `_evaluation_array` when making a copy of a `StateVector` object ([#653](https://github.com/pybamm-team/PyBaMM/pull/653))

## Bug fixes

-   Fixed a bug where current loaded from data was incorrectly scaled with the cell capacity ([#852](https://github.com/pybamm-team/PyBaMM/pull/852))
-   Moved evaluation of initial conditions to solver ([#839](https://github.com/pybamm-team/PyBaMM/pull/839))
-   Fixed a bug where the first line of the data wasn't loaded when parameters are loaded from data ([#819](https://github.com/pybamm-team/PyBaMM/pull/819))
-   Made `graphviz` an optional dependency ([#810](https://github.com/pybamm-team/PyBaMM/pull/810))
-   Fixed examples to run with basic pip installation ([#800](https://github.com/pybamm-team/PyBaMM/pull/800))
-   Added events for CasADi solver when stepping ([#800](https://github.com/pybamm-team/PyBaMM/pull/800))
-   Improved implementation of broadcasts ([#776](https://github.com/pybamm-team/PyBaMM/pull/776))
-   Fixed a bug which meant that the Ohmic heating in the current collectors was incorrect if using the Finite Element Method ([#767](https://github.com/pybamm-team/PyBaMM/pull/767))
-   Improved automatic broadcasting ([#747](https://github.com/pybamm-team/PyBaMM/pull/747))
-   Fixed bug with wrong temperature in initial conditions ([#737](https://github.com/pybamm-team/PyBaMM/pull/737))
-   Improved flexibility of parameter values so that parameters (such as diffusivity or current) can be set as functions or scalars ([#723](https://github.com/pybamm-team/PyBaMM/pull/723))
-   Fixed a bug where boundary conditions were sometimes handled incorrectly in 1+1D models ([#713](https://github.com/pybamm-team/PyBaMM/pull/713))
-   Corrected a sign error in Dirichlet boundary conditions in the Finite Element Method ([#706](https://github.com/pybamm-team/PyBaMM/pull/706))
-   Passed the correct dimensional temperature to open circuit potential ([#702](https://github.com/pybamm-team/PyBaMM/pull/702))
-   Added missing temperature dependence in electrolyte and interface submodels ([#698](https://github.com/pybamm-team/PyBaMM/pull/698))
-   Fixed differentiation of functions that have more than one argument ([#687](https://github.com/pybamm-team/PyBaMM/pull/687))
-   Added warning if `ProcessedVariable` is called outside its interpolation range ([#681](https://github.com/pybamm-team/PyBaMM/pull/681))
-   Updated installation instructions for Mac OS ([#680](https://github.com/pybamm-team/PyBaMM/pull/680))
-   Improved the way `ProcessedVariable` objects are created in higher dimensions ([#581](https://github.com/pybamm-team/PyBaMM/pull/581))

## Breaking changes

-   Time for solver should now be given in seconds ([#832](https://github.com/pybamm-team/PyBaMM/pull/832))
-   Model events are now represented as a list of `pybamm.Event` ([#759](https://github.com/pybamm-team/PyBaMM/issues/759)
-   Removed `ParameterValues.update_model`, whose functionality is now replaced by `InputParameter` ([#801](https://github.com/pybamm-team/PyBaMM/pull/801))
-   Removed `Outer` and `Kron` nodes as no longer used ([#777](https://github.com/pybamm-team/PyBaMM/pull/777))
-   Moved `results` to separate repositories ([#761](https://github.com/pybamm-team/PyBaMM/pull/761))
-   The parameters "Bruggeman coefficient" must now be specified separately as "Bruggeman coefficient (electrolyte)" and "Bruggeman coefficient (electrode)"
-   The current classes (`GetConstantCurrent`, `GetUserCurrent` and `GetUserData`) have now been removed. Please refer to the [`change-input-current` notebook](https://github.com/pybamm-team/PyBaMM/blob/main/examples/notebooks/change-input-current.ipynb) for information on how to specify an input current
-   Parameter functions must now use pybamm functions instead of numpy functions (e.g. `pybamm.exp` instead of `numpy.exp`), as these are then used to construct the expression tree directly. Generally, pybamm syntax follows numpy syntax; please get in touch if a function you need is missing.
-   The current must now be updated by changing "Current function [A]" or "C-rate" instead of "Typical current [A]"


# [v0.1.0](https://github.com/pybamm-team/PyBaMM/tree/v0.1.0) - 2019-10-08

This is the first official version of PyBaMM.
Please note that PyBaMM in still under active development, and so the API may change in the future.

## Features

### Models

#### Lithium-ion

- Single Particle Model (SPM)
- Single Particle Model with electrolyte (SPMe)
- Doyle-Fuller-Newman (DFN) model

with the following optional physics:

- Thermal effects
- Fast diffusion in particles
- 2+1D (pouch cell)

#### Lead-acid

- Leading-Order Quasi-Static model
- First-Order Quasi-Static model
- Composite model
- Full model

with the following optional physics:

- Hydrolysis side reaction
- Capacitance effects
- 2+1D


### Spatial discretisations

- Finite Volume (1D only)
- Finite Element (scikit, 2D only)

### Solvers

- Scipy
- Scikits ODE
- Scikits DAE
- IDA KLU sparse linear solver (Sundials)
- Algebraic (root-finding)<|MERGE_RESOLUTION|>--- conflicted
+++ resolved
@@ -2,11 +2,8 @@
 
 ## Features
 
-<<<<<<< HEAD
 -   Added Batch Study class ([#1455](https://github.com/pybamm-team/PyBaMM/pull/1455))
-=======
 -   Added `ConcatenationVariable`, which is automatically created when variables are concatenated ([#1453](https://github.com/pybamm-team/PyBaMM/pull/1453))
->>>>>>> 4205951d
 -   Added "fast with events" mode for the CasADi solver, which solves a model and finds events more efficiently than "safe" mode. As of PR #1450 this feature is still being tested and "safe" mode remains the default ([#1450](https://github.com/pybamm-team/PyBaMM/pull/1450))
 
 ## Optimizations
