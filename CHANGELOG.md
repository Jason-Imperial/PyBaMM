--- conflicted
+++ resolved
@@ -22,22 +22,13 @@
 
 ## Bug fixes
 
-<<<<<<< HEAD
--   Fix a bug where boundary conditions were sometimes handled incorrectly in 1+1D models ([#713](https://github.com/pybamm-team/PyBaMM/pull/713))
--   Correct a sign error in Dirichlet boundary conditions in the Finite Element Method ([#706](https://github.com/pybamm-team/PyBaMM/pull/706))
--   Pass the correct dimensional temperature to open circuit potential ([#702](https://github.com/pybamm-team/PyBaMM/pull/702))
--   Adds missing temperature dependence in electrolyte and interface submodels ([#698](https://github.com/pybamm-team/PyBaMM/pull/698))
--   Fix differentiation of functions that have more than one argument ([#687](https://github.com/pybamm-team/PyBaMM/pull/687))
--   Add warning if `ProcessedVariable` is called outside its interpolation range ([#681](https://github.com/pybamm-team/PyBaMM/pull/681))
--   Improve the way `ProcessedVariable` objects are created in higher dimensions ([#581](https://github.com/pybamm-team/PyBaMM/pull/581))
-=======
+-   Fixed a bug where boundary conditions were sometimes handled incorrectly in 1+1D models ([#713](https://github.com/pybamm-team/PyBaMM/pull/713))
 -   Corrected a sign error in Dirichlet boundary conditions in the Finite Element Method ([#706](https://github.com/pybamm-team/PyBaMM/pull/706))
 -   Passed the correct dimensional temperature to open circuit potential ([#702](https://github.com/pybamm-team/PyBaMM/pull/702))
 -   Added missing temperature dependence in electrolyte and interface submodels ([#698](https://github.com/pybamm-team/PyBaMM/pull/698))
 -   Fixed differentiation of functions that have more than one argument ([#687](https://github.com/pybamm-team/PyBaMM/pull/687))
 -   Added warning if `ProcessedVariable` is called outside its interpolation range ([#681](https://github.com/pybamm-team/PyBaMM/pull/681))
 -   Improved the way `ProcessedVariable` objects are created in higher dimensions ([#581](https://github.com/pybamm-team/PyBaMM/pull/581))
->>>>>>> 7d31c680
 
 # [v0.1.0](https://github.com/pybamm-team/PyBaMM/tree/v0.1.0) - 2019-10-08
 
