--- conflicted
+++ resolved
@@ -2,16 +2,12 @@
 
 ## Optimizations
 
-<<<<<<< HEAD
-=======
 -   Made `QuickPlot` compatible with Google Colab ([#935](https://github.com/pybamm-team/PyBaMM/pull/935))
->>>>>>> 4aa4e209
 -   Sped up model building ([#927](https://github.com/pybamm-team/PyBaMM/pull/927))
 -   Changed default solver for lead-acid to `CasadiSolver` ([#927](https://github.com/pybamm-team/PyBaMM/pull/927))
 
 ## Bug fixes
 
-<<<<<<< HEAD
 -   Reformatted thermal submodels ([#938](https://github.com/pybamm-team/PyBaMM/pull/938)
 -   Reformatted electrolyte submodels ([#927](https://github.com/pybamm-team/PyBaMM/pull/927))
 
@@ -19,10 +15,6 @@
 
 -   The thermal option 'xyz-lumped' has been removed. The option 'thermal current collector' has also been removed ([#938](https://github.com/pybamm-team/PyBaMM/pull/938)
 
-=======
--   Reformatted electrolyte submodels ([#927](https://github.com/pybamm-team/PyBaMM/pull/927))
-
->>>>>>> 4aa4e209
 # [v0.2.1](https://github.com/pybamm-team/PyBaMM/tree/v0.2.1) - 2020-03-31
 
 New expression tree node types, models, parameter sets and solvers, as well as general bug fixes and new examples.
