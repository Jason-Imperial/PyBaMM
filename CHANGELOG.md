--- conflicted
+++ resolved
@@ -13,13 +13,11 @@
 
 ## Breaking changes
 
-<<<<<<< HEAD
 - Renamed "Negative/Positive electrode SOC" to "Negative/Positive electrode filling fraction" to avoid confusion with cell SOC ([#2529](https://github.com/pybamm-team/PyBaMM/pull/2529))
-=======
 - Removed external variables and submodels. InputParameter should now be used in all cases ([#2502](https://github.com/pybamm-team/PyBaMM/pull/2502))
 - Trying to use a solver to solve multiple models results in a RuntimeError exception ([#2481](https://github.com/pybamm-team/PyBaMM/pull/2481))
->>>>>>> 3ce54390
 - Inputs for the `ElectrodeSOH` solver are now (i) "Q_Li", the total cyclable capacity of lithium in the electrodes (previously "n_Li", the total number of moles, n_Li = 3600/F \* Q_Li) (ii) "Q_n", the capacity of the negative electrode (previously "C_n"), and "Q_p", the capacity of the positive electrode (previously "C_p") ([#2508](https://github.com/pybamm-team/PyBaMM/pull/2508))
+- All PyBaMM models are now dimensional. This has been benchmarked against dimensionless models and found to give around the same solve time. Implementing dimensional models greatly reduces the barrier to entry for adding new models. However, this comes with several breaking changes: (i) the `timescale` and `length_scales` attributes of a model have been removed (they are no longer needed) (ii) several dimensionless variables are no longer defined, but the corresponding dimensional variables can still be accessed by adding the units to the name (iii) some parameters used only for non-dimensionalization, such as "Typical current [A]", have been removed ([#2419](https://github.com/pybamm-team/PyBaMM/pull/2419))
 
 # [v22.11](https://github.com/pybamm-team/PyBaMM/tree/v22.11) - 2022-11-30
 
@@ -45,7 +43,6 @@
 
 ## Breaking changes
 
-- All PyBaMM models are now dimensional. This has been benchmarked against dimensionless models and found to give around the same solve time. Implementing dimensional models greatly reduces the barrier to entry for adding new models. However, this comes with several breaking changes: (i) the `timescale` and `length_scales` attributes of a model have been removed (they are no longer needed) (ii) several dimensionless variables are no longer defined, but the corresponding dimensional variables can still be accessed by adding the units to the name (iii) some parameters used only for non-dimensionalization, such as "Typical current [A]", have been removed ([#2419](https://github.com/pybamm-team/PyBaMM/pull/2419))
 - Interpolants created from parameter data are now "linear" by default (was "cubic") ([#2494](https://github.com/pybamm-team/PyBaMM/pull/2494))
 - Renamed entry point for parameter sets to `pybamm_parameter_sets` ([#2475](https://github.com/pybamm-team/PyBaMM/pull/2475))
 - Removed code for generating `ModelingToolkit` problems ([#2432](https://github.com/pybamm-team/PyBaMM/pull/2432))
