# [Unreleased](https://github.com/pybamm-team/PyBaMM)

## Features

<<<<<<< HEAD
-   Added additional notebooks showing how to create and compare models ([#877](https://github.com/pybamm-team/PyBaMM/pull/877))
=======
-   Added a search feature to `FuzzyDict` ([#875](https://github.com/pybamm-team/PyBaMM/pull/875))
>>>>>>> 150f07f1
-   Add ambient temperature as a function of time ([#872](https://github.com/pybamm-team/PyBaMM/pull/872))
-   Added `CasadiAlgebraicSolver` for solving algebraic systems with casadi ([#868](https://github.com/pybamm-team/PyBaMM/pull/868))

## Bug fixes

-   Reformatted interface submodels to be more readable ([#866](https://github.com/pybamm-team/PyBaMM/pull/866))
-   Removed double-counted "number of electrodes connected in parallel" from simulation ([#864](https://github.com/pybamm-team/PyBaMM/pull/864))

## Breaking changes

-   Removed "set external temperature" and "set external potential" options. Use "external submodels" option instead ([#862](https://github.com/pybamm-team/PyBaMM/pull/862))

# [v0.2.0](https://github.com/pybamm-team/PyBaMM/tree/v0.2.0) - 2020-02-26

This release introduces many new features and optimizations. All models can now be solved using the pip installation - in particular, the DFN can be solved in around 0.1s. Other highlights include an improved user interface, simulations of experimental protocols (GITT, CCCV, etc), new parameter sets for NCA and LGM50, drive cycles, "input parameters" and "external variables" for quickly solving models with different parameter values and coupling with external software, and general bug fixes and optimizations.

## Features

-   Added LG M50 parameter set ([#854](https://github.com/pybamm-team/PyBaMM/pull/854))
-   Changed rootfinding algorithm to CasADi, scipy.optimize.root still accessible as an option ([#844](https://github.com/pybamm-team/PyBaMM/pull/844))
-   Added capacitance effects to lithium-ion models ([#842](https://github.com/pybamm-team/PyBaMM/pull/842))
-   Added NCA parameter set ([#824](https://github.com/pybamm-team/PyBaMM/pull/824))
-   Added functionality to `Solution` that automatically gets `t_eval` from the data when simulating drive cycles and performs checks to ensure the output has the required resolution to accurately capture the input current ([#819](https://github.com/pybamm-team/PyBaMM/pull/819))
-   Added `Citations` object to print references when specific functionality is used ([#818](https://github.com/pybamm-team/PyBaMM/pull/818))
-   Updated `Solution` to allow exporting to matlab and csv formats ([#811](https://github.com/pybamm-team/PyBaMM/pull/811))
-   Allow porosity to vary in space ([#809](https://github.com/pybamm-team/PyBaMM/pull/809))
-   Added functionality to solve DAE models with non-smooth current inputs ([#808](https://github.com/pybamm-team/PyBaMM/pull/808))
-   Added functionality to simulate experiments and testing protocols ([#807](https://github.com/pybamm-team/PyBaMM/pull/807))
-   Added fuzzy string matching for parameters and variables ([#796](https://github.com/pybamm-team/PyBaMM/pull/796))
-   Changed ParameterValues to raise an error when a parameter that wasn't previously defined is updated ([#796](https://github.com/pybamm-team/PyBaMM/pull/796))
-   Added some basic models (BasicSPM and BasicDFN) in order to clearly demonstrate the PyBaMM model structure for battery models ([#795](https://github.com/pybamm-team/PyBaMM/pull/795))
-   Allow initial conditions in the particle to depend on x ([#786](https://github.com/pybamm-team/PyBaMM/pull/786))
-   Added the harmonic mean to the Finite Volume method, which is now used when computing fluxes ([#783](https://github.com/pybamm-team/PyBaMM/pull/783))
-   Refactored `Solution` to make it a dictionary that contains all of the solution variables. This automatically creates `ProcessedVariable` objects when required, so that the solution can be obtained much more easily. ([#781](https://github.com/pybamm-team/PyBaMM/pull/781))
-   Added notebook to explain broadcasts ([#776](https://github.com/pybamm-team/PyBaMM/pull/776))
-   Added a step to discretisation that automatically compute the inverse of the mass matrix of the differential part of the problem so that the underlying DAEs can be provided in semi-explicit form, as required by the CasADi solver ([#769](https://github.com/pybamm-team/PyBaMM/pull/769))
-   Added the gradient operation for the Finite Element Method ([#767](https://github.com/pybamm-team/PyBaMM/pull/767))
-   Added `InputParameter` node for quickly changing parameter values ([#752](https://github.com/pybamm-team/PyBaMM/pull/752))
-   Added submodels for operating modes other than current-controlled ([#751](https://github.com/pybamm-team/PyBaMM/pull/751))
-   Changed finite volume discretisation to use exact values provided by Neumann boundary conditions when computing the gradient instead of adding ghost nodes([#748](https://github.com/pybamm-team/PyBaMM/pull/748))
-   Added optional R(x) distribution in particle models ([#745](https://github.com/pybamm-team/PyBaMM/pull/745))
-   Generalized importing of external variables ([#728](https://github.com/pybamm-team/PyBaMM/pull/728))
-   Separated active and inactive material volume fractions ([#726](https://github.com/pybamm-team/PyBaMM/pull/726))
-   Added submodels for tortuosity ([#726](https://github.com/pybamm-team/PyBaMM/pull/726))
-   Simplified the interface for setting current functions ([#723](https://github.com/pybamm-team/PyBaMM/pull/723))
-   Added Heaviside operator ([#723](https://github.com/pybamm-team/PyBaMM/pull/723))
-   New extrapolation methods ([#707](https://github.com/pybamm-team/PyBaMM/pull/707))
-   Added some "Getting Started" documentation ([#703](https://github.com/pybamm-team/PyBaMM/pull/703))
-   Allow abs tolerance to be set by variable for IDA KLU solver ([#700](https://github.com/pybamm-team/PyBaMM/pull/700))
-   Added Simulation class ([#693](https://github.com/pybamm-team/PyBaMM/pull/693)) with load/save functionality ([#732](https://github.com/pybamm-team/PyBaMM/pull/732))
-   Added interface to CasADi solver ([#687](https://github.com/pybamm-team/PyBaMM/pull/687), [#691](https://github.com/pybamm-team/PyBaMM/pull/691), [#714](https://github.com/pybamm-team/PyBaMM/pull/714)). This makes the SUNDIALS DAE solvers (Scikits and KLU) truly optional (though IDA KLU is recommended for solving the DFN).
-   Added option to use CasADi's Algorithmic Differentiation framework to calculate Jacobians ([#687](https://github.com/pybamm-team/PyBaMM/pull/687))
-   Added method to evaluate parameters more easily ([#669](https://github.com/pybamm-team/PyBaMM/pull/669))
-   Added `Jacobian` class to reuse known Jacobians of expressions ([#665](https://github.com/pybamm-team/PyBaMM/pull/670))
-   Added `Interpolant` class to interpolate experimental data (e.g. OCP curves) ([#661](https://github.com/pybamm-team/PyBaMM/pull/661))
-   Added interface (via pybind11) to sundials with the IDA KLU sparse linear solver ([#657](https://github.com/pybamm-team/PyBaMM/pull/657))
-   Allowed parameters to be set by material or by specifying a particular paper ([#647](https://github.com/pybamm-team/PyBaMM/pull/647))
-   Set relative and absolute tolerances independently in solvers ([#645](https://github.com/pybamm-team/PyBaMM/pull/645))
-   Added basic method to allow (a part of) the State Vector to be updated with results obtained from another solution or package ([#624](https://github.com/pybamm-team/PyBaMM/pull/624))
-   Added some non-uniform meshes in 1D and 2D ([#617](https://github.com/pybamm-team/PyBaMM/pull/617))

## Optimizations

-   Now simplifying objects that are constant as soon as they are created ([#801](https://github.com/pybamm-team/PyBaMM/pull/801))
-   Simplified solver interface ([#800](https://github.com/pybamm-team/PyBaMM/pull/800))
-   Added caching for shape evaluation, used during discretisation ([#780](https://github.com/pybamm-team/PyBaMM/pull/780))
-   Added an option to skip model checks during discretisation, which could be slow for large models ([#739](https://github.com/pybamm-team/PyBaMM/pull/739))
-   Use CasADi's automatic differentation algorithms by default when solving a model ([#714](https://github.com/pybamm-team/PyBaMM/pull/714))
-   Avoid re-checking size when making a copy of an `Index` object ([#656](https://github.com/pybamm-team/PyBaMM/pull/656))
-   Avoid recalculating `_evaluation_array` when making a copy of a `StateVector` object ([#653](https://github.com/pybamm-team/PyBaMM/pull/653))

## Bug fixes

-   Fixed a bug where current loaded from data was incorrectly scaled with the cell capacity ([#852](https://github.com/pybamm-team/PyBaMM/pull/852))
-   Moved evaluation of initial conditions to solver ([#839](https://github.com/pybamm-team/PyBaMM/pull/839))
-   Fixed a bug where the first line of the data wasn't loaded when parameters are loaded from data ([#819](https://github.com/pybamm-team/PyBaMM/pull/819))
-   Made `graphviz` an optional dependency ([#810](https://github.com/pybamm-team/PyBaMM/pull/810))
-   Fixed examples to run with basic pip installation ([#800](https://github.com/pybamm-team/PyBaMM/pull/800))
-   Added events for CasADi solver when stepping ([#800](https://github.com/pybamm-team/PyBaMM/pull/800))
-   Improved implementation of broadcasts ([#776](https://github.com/pybamm-team/PyBaMM/pull/776))
-   Fixed a bug which meant that the Ohmic heating in the current collectors was incorrect if using the Finite Element Method ([#767](https://github.com/pybamm-team/PyBaMM/pull/767))
-   Improved automatic broadcasting ([#747](https://github.com/pybamm-team/PyBaMM/pull/747))
-   Fixed bug with wrong temperature in initial conditions ([#737](https://github.com/pybamm-team/PyBaMM/pull/737))
-   Improved flexibility of parameter values so that parameters (such as diffusivity or current) can be set as functions or scalars ([#723](https://github.com/pybamm-team/PyBaMM/pull/723))
-   Fixed a bug where boundary conditions were sometimes handled incorrectly in 1+1D models ([#713](https://github.com/pybamm-team/PyBaMM/pull/713))
-   Corrected a sign error in Dirichlet boundary conditions in the Finite Element Method ([#706](https://github.com/pybamm-team/PyBaMM/pull/706))
-   Passed the correct dimensional temperature to open circuit potential ([#702](https://github.com/pybamm-team/PyBaMM/pull/702))
-   Added missing temperature dependence in electrolyte and interface submodels ([#698](https://github.com/pybamm-team/PyBaMM/pull/698))
-   Fixed differentiation of functions that have more than one argument ([#687](https://github.com/pybamm-team/PyBaMM/pull/687))
-   Added warning if `ProcessedVariable` is called outside its interpolation range ([#681](https://github.com/pybamm-team/PyBaMM/pull/681))
-   Updated installation instructions for Mac OS ([#680](https://github.com/pybamm-team/PyBaMM/pull/680))
-   Improved the way `ProcessedVariable` objects are created in higher dimensions ([#581](https://github.com/pybamm-team/PyBaMM/pull/581))

## Breaking changes

-   Time for solver should now be given in seconds ([#832](https://github.com/pybamm-team/PyBaMM/pull/832))
-   Model events are now represented as a list of `pybamm.Event` ([#759](https://github.com/pybamm-team/PyBaMM/issues/759)
-   Removed `ParameterValues.update_model`, whose functionality is now replaced by `InputParameter` ([#801](https://github.com/pybamm-team/PyBaMM/pull/801))
-   Removed `Outer` and `Kron` nodes as no longer used ([#777](https://github.com/pybamm-team/PyBaMM/pull/777))
-   Moved `results` to separate repositories ([#761](https://github.com/pybamm-team/PyBaMM/pull/761))
-   The parameters "Bruggeman coefficient" must now be specified separately as "Bruggeman coefficient (electrolyte)" and "Bruggeman coefficient (electrode)"
-   The current classes (`GetConstantCurrent`, `GetUserCurrent` and `GetUserData`) have now been removed. Please refer to the [`change-input-current` notebook](https://github.com/pybamm-team/PyBaMM/blob/master/examples/notebooks/change-input-current.ipynb) for information on how to specify an input current
-   Parameter functions must now use pybamm functions instead of numpy functions (e.g. `pybamm.exp` instead of `numpy.exp`), as these are then used to construct the expression tree directly. Generally, pybamm syntax follows numpy syntax; please get in touch if a function you need is missing.
-   The current must now be updated by changing "Current function [A]" or "C-rate" instead of "Typical current [A]"


# [v0.1.0](https://github.com/pybamm-team/PyBaMM/tree/v0.1.0) - 2019-10-08

This is the first official version of PyBaMM.
Please note that PyBaMM in still under active development, and so the API may change in the future.

## Features

### Models

#### Lithium-ion

- Single Particle Model (SPM)
- Single Particle Model with electrolyte (SPMe)
- Doyle-Fuller-Newman (DFN) model

with the following optional physics:

- Thermal effects
- Fast diffusion in particles
- 2+1D (pouch cell)

#### Lead-acid

- Leading-Order Quasi-Static model
- First-Order Quasi-Static model
- Composite model
- Full model

with the following optional physics:

- Hydrolysis side reaction
- Capacitance effects
- 2+1D


### Spatial discretisations

- Finite Volume (1D only)
- Finite Element (scikit, 2D only)

### Solvers

- Scipy
- Scikits ODE
- Scikits DAE
- IDA KLU sparse linear solver (Sundials)
- Algebraic (root-finding)<|MERGE_RESOLUTION|>--- conflicted
+++ resolved
@@ -2,11 +2,8 @@
 
 ## Features
 
-<<<<<<< HEAD
 -   Added additional notebooks showing how to create and compare models ([#877](https://github.com/pybamm-team/PyBaMM/pull/877))
-=======
 -   Added a search feature to `FuzzyDict` ([#875](https://github.com/pybamm-team/PyBaMM/pull/875))
->>>>>>> 150f07f1
 -   Add ambient temperature as a function of time ([#872](https://github.com/pybamm-team/PyBaMM/pull/872))
 -   Added `CasadiAlgebraicSolver` for solving algebraic systems with casadi ([#868](https://github.com/pybamm-team/PyBaMM/pull/868))
 
