# [Unreleased](https://github.com/pybamm-team/PyBaMM/)

## Features

-   Added functionality to solver to automatically discretise a 0D model ([#947](https://github.com/pybamm-team/PyBaMM/pull/947))
-   Added sensitivity to `CasadiAlgebraicSolver` ([#940](https://github.com/pybamm-team/PyBaMM/pull/940))
-   Added `ProcessedSymbolicVariable` class, which can handle symbolic variables (i.e. variables for which the inputs are symbolic) ([#940](https://github.com/pybamm-team/PyBaMM/pull/940))
-   Made `QuickPlot` compatible with Google Colab ([#935](https://github.com/pybamm-team/PyBaMM/pull/935))
-   Added `BasicFull` model for lead-acid ([#932](https://github.com/pybamm-team/PyBaMM/pull/932))

## Optimizations

-   Changed the behaviour of "safe" mode in `CasadiSolver` ([#956](https://github.com/pybamm-team/PyBaMM/pull/956))
-   Sped up model building ([#927](https://github.com/pybamm-team/PyBaMM/pull/927))
-   Changed default solver for lead-acid to `CasadiSolver` ([#927](https://github.com/pybamm-team/PyBaMM/pull/927))

## Bug fixes

<<<<<<< HEAD
-   Fixed a bug in the initial conditions of the potential pair model ([#954](https://github.com/pybamm-team/PyBaMM/pull/954))
=======
-   Fixed `Interpolant` ids to allow processing ([#962](https://github.com/pybamm-team/PyBaMM/pull/962)
>>>>>>> e769eba3
-   Changed simulation attributes to assign copies rather than the objects themselves ([#952](https://github.com/pybamm-team/PyBaMM/pull/952)
-   Added default values to base model so that it works with the `Simulation` class ([#952](https://github.com/pybamm-team/PyBaMM/pull/952)
-   Fixed solver to recompute initial conditions when inputs are changed ([#951](https://github.com/pybamm-team/PyBaMM/pull/951)
-   Reformatted thermal submodels ([#938](https://github.com/pybamm-team/PyBaMM/pull/938)
-   Reformatted electrolyte submodels ([#927](https://github.com/pybamm-team/PyBaMM/pull/927))
-   Reformatted convection submodels ([#635](https://github.com/pybamm-team/PyBaMM/pull/635))

## Breaking changes

-   Removed some inputs like `T_inf`, `R_g` and activation energies to some of the standard function parameters. This is because each of those inputs is specific to a particular function (e.g. the reference temperature at which the function was measured). To change a property such as the activation energy, users should create a new function, specifying the relevant property as a `Parameter` or `InputParameter` ([#942](https://github.com/pybamm-team/PyBaMM/pull/942))
-   The thermal option 'xyz-lumped' has been removed. The option 'thermal current collector' has also been removed ([#938](https://github.com/pybamm-team/PyBaMM/pull/938)
-   The 'C-rate' parameter has been deprecated. Use 'Current function [A]' instead. The cell capacity can be accessed as 'Cell capacity [A.h]', and used to calculate current from C-rate ([#952](https://github.com/pybamm-team/PyBaMM/pull/952)

# [v0.2.1](https://github.com/pybamm-team/PyBaMM/tree/v0.2.1) - 2020-03-31

New expression tree node types, models, parameter sets and solvers, as well as general bug fixes and new examples.

## Features

-   Store variable slices in model for inspection ([#925](https://github.com/pybamm-team/PyBaMM/pull/925))
-   Added LiNiCoO2 parameter set from Ecker et. al. ([#922](https://github.com/pybamm-team/PyBaMM/pull/922))
-   Made t_plus (optionally) a function of electrolyte concentration, and added (1 + dlnf/dlnc) to models ([#921](https://github.com/pybamm-team/PyBaMM/pull/921))
-   Added `DummySolver` for empty models ([#915](https://github.com/pybamm-team/PyBaMM/pull/915))
-   Added functionality to broadcast to edges ([#891](https://github.com/pybamm-team/PyBaMM/pull/891))
-   Reformatted and cleaned up `QuickPlot` ([#886](https://github.com/pybamm-team/PyBaMM/pull/886))
-   Added thermal effects to lead-acid models ([#885](https://github.com/pybamm-team/PyBaMM/pull/885))
-   Added a helper function for info on function parameters ([#881](https://github.com/pybamm-team/PyBaMM/pull/881))
-   Added additional notebooks showing how to create and compare models ([#877](https://github.com/pybamm-team/PyBaMM/pull/877))
-   Added `Minimum`, `Maximum` and `Sign` operators
    ([#876](https://github.com/pybamm-team/PyBaMM/pull/876))
-   Added a search feature to `FuzzyDict` ([#875](https://github.com/pybamm-team/PyBaMM/pull/875))
-   Add ambient temperature as a function of time ([#872](https://github.com/pybamm-team/PyBaMM/pull/872))
-   Added `CasadiAlgebraicSolver` for solving algebraic systems with CasADi ([#868](https://github.com/pybamm-team/PyBaMM/pull/868))
-   Added electrolyte functions from Landesfeind ([#860](https://github.com/pybamm-team/PyBaMM/pull/860))
-   Add new symbols `VariableDot`, representing the derivative of a variable wrt time,
    and `StateVectorDot`, representing the derivative of a state vector wrt time
    ([#858](https://github.com/pybamm-team/PyBaMM/issues/858))

## Bug fixes

-   Filter out discontinuities that occur after solve times
    ([#941](https://github.com/pybamm-team/PyBaMM/pull/945))
-   Fixed tight layout for QuickPlot in jupyter notebooks ([#930](https://github.com/pybamm-team/PyBaMM/pull/930))
-   Fixed bug raised if function returns a scalar ([#919](https://github.com/pybamm-team/PyBaMM/pull/919))
-   Fixed event handling in `ScipySolver` ([#905](https://github.com/pybamm-team/PyBaMM/pull/905))
-   Made input handling clearer in solvers ([#905](https://github.com/pybamm-team/PyBaMM/pull/905))
-   Updated Getting started notebook 2 ([#903](https://github.com/pybamm-team/PyBaMM/pull/903))
-   Reformatted external circuit submodels ([#879](https://github.com/pybamm-team/PyBaMM/pull/879))
-   Some bug fixes to generalize specifying models that aren't battery models, see [#846](https://github.com/pybamm-team/PyBaMM/issues/846)
-   Reformatted interface submodels to be more readable ([#866](https://github.com/pybamm-team/PyBaMM/pull/866))
-   Removed double-counted "number of electrodes connected in parallel" from simulation ([#864](https://github.com/pybamm-team/PyBaMM/pull/864))

## Breaking changes

-   Changed keyword argument `u` for inputs (when evaluating an object) to `inputs` ([#905](https://github.com/pybamm-team/PyBaMM/pull/905))
-   Removed "set external temperature" and "set external potential" options. Use "external submodels" option instead ([#862](https://github.com/pybamm-team/PyBaMM/pull/862))

# [v0.2.0](https://github.com/pybamm-team/PyBaMM/tree/v0.2.0) - 2020-02-26

This release introduces many new features and optimizations. All models can now be solved using the pip installation - in particular, the DFN can be solved in around 0.1s. Other highlights include an improved user interface, simulations of experimental protocols (GITT, CCCV, etc), new parameter sets for NCA and LGM50, drive cycles, "input parameters" and "external variables" for quickly solving models with different parameter values and coupling with external software, and general bug fixes and optimizations.

## Features

-   Added LG M50 parameter set ([#854](https://github.com/pybamm-team/PyBaMM/pull/854))
-   Changed rootfinding algorithm to CasADi, scipy.optimize.root still accessible as an option ([#844](https://github.com/pybamm-team/PyBaMM/pull/844))
-   Added capacitance effects to lithium-ion models ([#842](https://github.com/pybamm-team/PyBaMM/pull/842))
-   Added NCA parameter set ([#824](https://github.com/pybamm-team/PyBaMM/pull/824))
-   Added functionality to `Solution` that automatically gets `t_eval` from the data when simulating drive cycles and performs checks to ensure the output has the required resolution to accurately capture the input current ([#819](https://github.com/pybamm-team/PyBaMM/pull/819))
-   Added `Citations` object to print references when specific functionality is used ([#818](https://github.com/pybamm-team/PyBaMM/pull/818))
-   Updated `Solution` to allow exporting to matlab and csv formats ([#811](https://github.com/pybamm-team/PyBaMM/pull/811))
-   Allow porosity to vary in space ([#809](https://github.com/pybamm-team/PyBaMM/pull/809))
-   Added functionality to solve DAE models with non-smooth current inputs ([#808](https://github.com/pybamm-team/PyBaMM/pull/808))
-   Added functionality to simulate experiments and testing protocols ([#807](https://github.com/pybamm-team/PyBaMM/pull/807))
-   Added fuzzy string matching for parameters and variables ([#796](https://github.com/pybamm-team/PyBaMM/pull/796))
-   Changed ParameterValues to raise an error when a parameter that wasn't previously defined is updated ([#796](https://github.com/pybamm-team/PyBaMM/pull/796))
-   Added some basic models (BasicSPM and BasicDFN) in order to clearly demonstrate the PyBaMM model structure for battery models ([#795](https://github.com/pybamm-team/PyBaMM/pull/795))
-   Allow initial conditions in the particle to depend on x ([#786](https://github.com/pybamm-team/PyBaMM/pull/786))
-   Added the harmonic mean to the Finite Volume method, which is now used when computing fluxes ([#783](https://github.com/pybamm-team/PyBaMM/pull/783))
-   Refactored `Solution` to make it a dictionary that contains all of the solution variables. This automatically creates `ProcessedVariable` objects when required, so that the solution can be obtained much more easily. ([#781](https://github.com/pybamm-team/PyBaMM/pull/781))
-   Added notebook to explain broadcasts ([#776](https://github.com/pybamm-team/PyBaMM/pull/776))
-   Added a step to discretisation that automatically compute the inverse of the mass matrix of the differential part of the problem so that the underlying DAEs can be provided in semi-explicit form, as required by the CasADi solver ([#769](https://github.com/pybamm-team/PyBaMM/pull/769))
-   Added the gradient operation for the Finite Element Method ([#767](https://github.com/pybamm-team/PyBaMM/pull/767))
-   Added `InputParameter` node for quickly changing parameter values ([#752](https://github.com/pybamm-team/PyBaMM/pull/752))
-   Added submodels for operating modes other than current-controlled ([#751](https://github.com/pybamm-team/PyBaMM/pull/751))
-   Changed finite volume discretisation to use exact values provided by Neumann boundary conditions when computing the gradient instead of adding ghost nodes([#748](https://github.com/pybamm-team/PyBaMM/pull/748))
-   Added optional R(x) distribution in particle models ([#745](https://github.com/pybamm-team/PyBaMM/pull/745))
-   Generalized importing of external variables ([#728](https://github.com/pybamm-team/PyBaMM/pull/728))
-   Separated active and inactive material volume fractions ([#726](https://github.com/pybamm-team/PyBaMM/pull/726))
-   Added submodels for tortuosity ([#726](https://github.com/pybamm-team/PyBaMM/pull/726))
-   Simplified the interface for setting current functions ([#723](https://github.com/pybamm-team/PyBaMM/pull/723))
-   Added Heaviside operator ([#723](https://github.com/pybamm-team/PyBaMM/pull/723))
-   New extrapolation methods ([#707](https://github.com/pybamm-team/PyBaMM/pull/707))
-   Added some "Getting Started" documentation ([#703](https://github.com/pybamm-team/PyBaMM/pull/703))
-   Allow abs tolerance to be set by variable for IDA KLU solver ([#700](https://github.com/pybamm-team/PyBaMM/pull/700))
-   Added Simulation class ([#693](https://github.com/pybamm-team/PyBaMM/pull/693)) with load/save functionality ([#732](https://github.com/pybamm-team/PyBaMM/pull/732))
-   Added interface to CasADi solver ([#687](https://github.com/pybamm-team/PyBaMM/pull/687), [#691](https://github.com/pybamm-team/PyBaMM/pull/691), [#714](https://github.com/pybamm-team/PyBaMM/pull/714)). This makes the SUNDIALS DAE solvers (Scikits and KLU) truly optional (though IDA KLU is recommended for solving the DFN).
-   Added option to use CasADi's Algorithmic Differentiation framework to calculate Jacobians ([#687](https://github.com/pybamm-team/PyBaMM/pull/687))
-   Added method to evaluate parameters more easily ([#669](https://github.com/pybamm-team/PyBaMM/pull/669))
-   Added `Jacobian` class to reuse known Jacobians of expressions ([#665](https://github.com/pybamm-team/PyBaMM/pull/670))
-   Added `Interpolant` class to interpolate experimental data (e.g. OCP curves) ([#661](https://github.com/pybamm-team/PyBaMM/pull/661))
-   Added interface (via pybind11) to sundials with the IDA KLU sparse linear solver ([#657](https://github.com/pybamm-team/PyBaMM/pull/657))
-   Allowed parameters to be set by material or by specifying a particular paper ([#647](https://github.com/pybamm-team/PyBaMM/pull/647))
-   Set relative and absolute tolerances independently in solvers ([#645](https://github.com/pybamm-team/PyBaMM/pull/645))
-   Added basic method to allow (a part of) the State Vector to be updated with results obtained from another solution or package ([#624](https://github.com/pybamm-team/PyBaMM/pull/624))
-   Added some non-uniform meshes in 1D and 2D ([#617](https://github.com/pybamm-team/PyBaMM/pull/617))

## Optimizations

-   Now simplifying objects that are constant as soon as they are created ([#801](https://github.com/pybamm-team/PyBaMM/pull/801))
-   Simplified solver interface ([#800](https://github.com/pybamm-team/PyBaMM/pull/800))
-   Added caching for shape evaluation, used during discretisation ([#780](https://github.com/pybamm-team/PyBaMM/pull/780))
-   Added an option to skip model checks during discretisation, which could be slow for large models ([#739](https://github.com/pybamm-team/PyBaMM/pull/739))
-   Use CasADi's automatic differentation algorithms by default when solving a model ([#714](https://github.com/pybamm-team/PyBaMM/pull/714))
-   Avoid re-checking size when making a copy of an `Index` object ([#656](https://github.com/pybamm-team/PyBaMM/pull/656))
-   Avoid recalculating `_evaluation_array` when making a copy of a `StateVector` object ([#653](https://github.com/pybamm-team/PyBaMM/pull/653))

## Bug fixes

-   Fixed a bug where current loaded from data was incorrectly scaled with the cell capacity ([#852](https://github.com/pybamm-team/PyBaMM/pull/852))
-   Moved evaluation of initial conditions to solver ([#839](https://github.com/pybamm-team/PyBaMM/pull/839))
-   Fixed a bug where the first line of the data wasn't loaded when parameters are loaded from data ([#819](https://github.com/pybamm-team/PyBaMM/pull/819))
-   Made `graphviz` an optional dependency ([#810](https://github.com/pybamm-team/PyBaMM/pull/810))
-   Fixed examples to run with basic pip installation ([#800](https://github.com/pybamm-team/PyBaMM/pull/800))
-   Added events for CasADi solver when stepping ([#800](https://github.com/pybamm-team/PyBaMM/pull/800))
-   Improved implementation of broadcasts ([#776](https://github.com/pybamm-team/PyBaMM/pull/776))
-   Fixed a bug which meant that the Ohmic heating in the current collectors was incorrect if using the Finite Element Method ([#767](https://github.com/pybamm-team/PyBaMM/pull/767))
-   Improved automatic broadcasting ([#747](https://github.com/pybamm-team/PyBaMM/pull/747))
-   Fixed bug with wrong temperature in initial conditions ([#737](https://github.com/pybamm-team/PyBaMM/pull/737))
-   Improved flexibility of parameter values so that parameters (such as diffusivity or current) can be set as functions or scalars ([#723](https://github.com/pybamm-team/PyBaMM/pull/723))
-   Fixed a bug where boundary conditions were sometimes handled incorrectly in 1+1D models ([#713](https://github.com/pybamm-team/PyBaMM/pull/713))
-   Corrected a sign error in Dirichlet boundary conditions in the Finite Element Method ([#706](https://github.com/pybamm-team/PyBaMM/pull/706))
-   Passed the correct dimensional temperature to open circuit potential ([#702](https://github.com/pybamm-team/PyBaMM/pull/702))
-   Added missing temperature dependence in electrolyte and interface submodels ([#698](https://github.com/pybamm-team/PyBaMM/pull/698))
-   Fixed differentiation of functions that have more than one argument ([#687](https://github.com/pybamm-team/PyBaMM/pull/687))
-   Added warning if `ProcessedVariable` is called outside its interpolation range ([#681](https://github.com/pybamm-team/PyBaMM/pull/681))
-   Updated installation instructions for Mac OS ([#680](https://github.com/pybamm-team/PyBaMM/pull/680))
-   Improved the way `ProcessedVariable` objects are created in higher dimensions ([#581](https://github.com/pybamm-team/PyBaMM/pull/581))

## Breaking changes

-   Time for solver should now be given in seconds ([#832](https://github.com/pybamm-team/PyBaMM/pull/832))
-   Model events are now represented as a list of `pybamm.Event` ([#759](https://github.com/pybamm-team/PyBaMM/issues/759)
-   Removed `ParameterValues.update_model`, whose functionality is now replaced by `InputParameter` ([#801](https://github.com/pybamm-team/PyBaMM/pull/801))
-   Removed `Outer` and `Kron` nodes as no longer used ([#777](https://github.com/pybamm-team/PyBaMM/pull/777))
-   Moved `results` to separate repositories ([#761](https://github.com/pybamm-team/PyBaMM/pull/761))
-   The parameters "Bruggeman coefficient" must now be specified separately as "Bruggeman coefficient (electrolyte)" and "Bruggeman coefficient (electrode)"
-   The current classes (`GetConstantCurrent`, `GetUserCurrent` and `GetUserData`) have now been removed. Please refer to the [`change-input-current` notebook](https://github.com/pybamm-team/PyBaMM/blob/master/examples/notebooks/change-input-current.ipynb) for information on how to specify an input current
-   Parameter functions must now use pybamm functions instead of numpy functions (e.g. `pybamm.exp` instead of `numpy.exp`), as these are then used to construct the expression tree directly. Generally, pybamm syntax follows numpy syntax; please get in touch if a function you need is missing.
-   The current must now be updated by changing "Current function [A]" or "C-rate" instead of "Typical current [A]"


# [v0.1.0](https://github.com/pybamm-team/PyBaMM/tree/v0.1.0) - 2019-10-08

This is the first official version of PyBaMM.
Please note that PyBaMM in still under active development, and so the API may change in the future.

## Features

### Models

#### Lithium-ion

- Single Particle Model (SPM)
- Single Particle Model with electrolyte (SPMe)
- Doyle-Fuller-Newman (DFN) model

with the following optional physics:

- Thermal effects
- Fast diffusion in particles
- 2+1D (pouch cell)

#### Lead-acid

- Leading-Order Quasi-Static model
- First-Order Quasi-Static model
- Composite model
- Full model

with the following optional physics:

- Hydrolysis side reaction
- Capacitance effects
- 2+1D


### Spatial discretisations

- Finite Volume (1D only)
- Finite Element (scikit, 2D only)

### Solvers

- Scipy
- Scikits ODE
- Scikits DAE
- IDA KLU sparse linear solver (Sundials)
- Algebraic (root-finding)<|MERGE_RESOLUTION|>--- conflicted
+++ resolved
@@ -16,11 +16,8 @@
 
 ## Bug fixes
 
-<<<<<<< HEAD
+-   Fixed `Interpolant` ids to allow processing ([#962](https://github.com/pybamm-team/PyBaMM/pull/962)
 -   Fixed a bug in the initial conditions of the potential pair model ([#954](https://github.com/pybamm-team/PyBaMM/pull/954))
-=======
--   Fixed `Interpolant` ids to allow processing ([#962](https://github.com/pybamm-team/PyBaMM/pull/962)
->>>>>>> e769eba3
 -   Changed simulation attributes to assign copies rather than the objects themselves ([#952](https://github.com/pybamm-team/PyBaMM/pull/952)
 -   Added default values to base model so that it works with the `Simulation` class ([#952](https://github.com/pybamm-team/PyBaMM/pull/952)
 -   Fixed solver to recompute initial conditions when inputs are changed ([#951](https://github.com/pybamm-team/PyBaMM/pull/951)
