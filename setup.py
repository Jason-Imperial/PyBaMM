--- conflicted
+++ resolved
@@ -21,11 +21,7 @@
         "pandas>=0.23",
         "anytree>=2.4.3",
         "autograd>=1.2",
-<<<<<<< HEAD
-        # Note: Matplotlib is loaded for debug plots, but to ensure pints runs
-=======
         # Note: Matplotlib is loaded for debug plots, but to ensure pybamm runs
->>>>>>> 3f367f42
         # on systems without an attached display, it should never be imported
         # outside of plot() methods.
         # Should not be imported
